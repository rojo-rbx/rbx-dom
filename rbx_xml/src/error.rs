use std::{
    fmt,
    io::{self, Read, Write},
};

use rbx_dom_weak::types::VariantType;

/// An error that can occur when deserializing an XML-format model or place.
#[derive(Debug)]
pub struct DecodeError {
    // This indirection drops the size of the error type substantially (~150
    // bytes to 8 on 64-bit), which is important since it's passed around every
    // function!
    inner: Box<DecodeErrorImpl>,
}

impl DecodeError {
    pub(crate) fn new_from_reader<R: Read>(
        kind: DecodeErrorKind,
        reader: &xml::EventReader<R>,
    ) -> DecodeError {
        use xml::common::Position;

        let pos = reader.position();

        DecodeError {
            inner: Box::new(DecodeErrorImpl {
                kind,
                line: (pos.row + 1) as usize,
                column: pos.column as usize,
            }),
        }
    }

    /// 1-based line number in the document where the error occured.
    pub fn line(&self) -> usize {
        self.inner.line
    }

    /// 1-based column number in the document where the error occured.
    pub fn column(&self) -> usize {
        self.inner.column
    }
}

impl fmt::Display for DecodeError {
    fn fmt(&self, output: &mut fmt::Formatter) -> fmt::Result {
        write!(
            output,
            "line {}, column {}: {}",
            self.inner.line, self.inner.column, self.inner.kind
        )
    }
}

impl std::error::Error for DecodeError {
    fn source(&self) -> Option<&(dyn std::error::Error + 'static)> {
        self.inner.kind.source()
    }
}

#[derive(Debug)]
struct DecodeErrorImpl {
    kind: DecodeErrorKind,
    line: usize,
    column: usize,
}

#[derive(Debug)]
pub(crate) enum DecodeErrorKind {
    // Errors from other crates
    Xml(xml::reader::Error),
    ParseFloat(std::num::ParseFloatError),
    ParseInt(std::num::ParseIntError),
    DecodeBase64(base64::DecodeError),

    // Errors specific to rbx_xml
    WrongDocVersion(String),
    UnexpectedEof,
    UnexpectedXmlEvent(xml::reader::XmlEvent),
    MissingAttribute(&'static str),
    UnknownProperty {
        class_name: String,
        property_name: String,
    },
    InvalidContent(&'static str),
    NameMustBeString(VariantType),
    UnsupportedPropertyConversion {
        class_name: String,
        property_name: String,
        expected_type: VariantType,
        actual_type: VariantType,
        message: String,
    },
}

impl fmt::Display for DecodeErrorKind {
    fn fmt(&self, output: &mut fmt::Formatter) -> fmt::Result {
        use self::DecodeErrorKind::*;

        match self {
            Xml(err) => write!(output, "{}", err),
            ParseFloat(err) => write!(output, "{}", err),
            ParseInt(err) => write!(output, "{}", err),
            DecodeBase64(err) => write!(output, "{}", err),

            WrongDocVersion(version) => {
                write!(output, "Invalid version '{}', expected version 4", version)
            }
            UnexpectedEof => write!(output, "Unexpected end-of-file"),
            UnexpectedXmlEvent(event) => write!(output, "Unexpected XML event {:?}", event),
            MissingAttribute(attribute_name) => {
                write!(output, "Missing attribute '{}'", attribute_name)
            }
            UnknownProperty {
                class_name,
                property_name,
            } => write!(
                output,
                "Property {}.{} is unknown",
                class_name, property_name
            ),
            InvalidContent(explain) => write!(output, "Invalid text content: {}", explain),
            NameMustBeString(ty) => write!(
                output,
                "The 'Name' property must be of type String, but it was {:?}",
                ty
            ),
            UnsupportedPropertyConversion {
                class_name,
                property_name,
                expected_type,
                actual_type,
                message,
            } => write!(
                output,
                "Property {}.{} is expected to be of type {:?}, but it was of type {:?} \
                 When trying to convert, this error occured: {}",
                class_name, property_name, expected_type, actual_type, message
            ),
        }
    }
}

impl std::error::Error for DecodeErrorKind {
    fn source(&self) -> Option<&(dyn std::error::Error + 'static)> {
        use self::DecodeErrorKind::*;

        match self {
            Xml(err) => Some(err),
            ParseFloat(err) => Some(err),
            ParseInt(err) => Some(err),
            DecodeBase64(err) => Some(err),

            WrongDocVersion(_)
            | UnexpectedEof
            | UnexpectedXmlEvent(_)
            | MissingAttribute(_)
            | UnknownProperty { .. }
            | InvalidContent(_)
            | NameMustBeString(_)
            | UnsupportedPropertyConversion { .. } => None,
        }
    }
}

impl From<xml::reader::Error> for DecodeErrorKind {
    fn from(error: xml::reader::Error) -> DecodeErrorKind {
        DecodeErrorKind::Xml(error)
    }
}

impl From<std::num::ParseFloatError> for DecodeErrorKind {
    fn from(error: std::num::ParseFloatError) -> DecodeErrorKind {
        DecodeErrorKind::ParseFloat(error)
    }
}

impl From<std::num::ParseIntError> for DecodeErrorKind {
    fn from(error: std::num::ParseIntError) -> DecodeErrorKind {
        DecodeErrorKind::ParseInt(error)
    }
}

impl From<base64::DecodeError> for DecodeErrorKind {
    fn from(error: base64::DecodeError) -> DecodeErrorKind {
        DecodeErrorKind::DecodeBase64(error)
    }
}

/// An error that can occur when serializing an XML-format model or place.
#[derive(Debug)]
pub struct EncodeError {
    // This Box helps reduce the size of EncodeError a lot, which is important.
    kind: Box<EncodeErrorKind>,
}

impl EncodeError {
    pub(crate) fn new_from_writer<W: Write>(
        kind: EncodeErrorKind,
        _writer: &xml::EventWriter<W>,
    ) -> EncodeError {
        EncodeError {
            kind: Box::new(kind),
        }
    }
}

impl fmt::Display for EncodeError {
    fn fmt(&self, output: &mut fmt::Formatter) -> fmt::Result {
        write!(output, "{}", self.kind)
    }
}

impl std::error::Error for EncodeError {
    fn source(&self) -> Option<&(dyn std::error::Error + 'static)> {
        self.kind.source()
    }
}

#[derive(Debug)]
pub(crate) enum EncodeErrorKind {
    Io(io::Error),
    Xml(xml::writer::Error),
    TypeError(rbx_dom_weak::types::Error),
<<<<<<< HEAD

=======
>>>>>>> 56caa8e5
    UnknownProperty {
        class_name: String,
        property_name: String,
    },
    UnsupportedPropertyType(VariantType),
    UnsupportedPropertyConversion {
        class_name: String,
        property_name: String,
        expected_type: VariantType,
        actual_type: VariantType,
        message: String,
    },
}

impl fmt::Display for EncodeErrorKind {
    fn fmt(&self, output: &mut fmt::Formatter) -> fmt::Result {
        use self::EncodeErrorKind::*;

        match self {
            Io(err) => write!(output, "{}", err),
            Xml(err) => write!(output, "{}", err),
            TypeError(err) => write!(output, "{}", err),
<<<<<<< HEAD

=======
>>>>>>> 56caa8e5
            UnknownProperty {
                class_name,
                property_name,
            } => write!(
                output,
                "Property {}.{} is unknown",
                class_name, property_name
            ),
            UnsupportedPropertyType(ty) => {
                write!(output, "Properties of type {:?} cannot be encoded yet", ty)
            }
            UnsupportedPropertyConversion {
                class_name,
                property_name,
                expected_type,
                actual_type,
                message,
            } => write!(
                output,
                "Property {}.{} is expected to be of type {:?}, but it was of type {:?} \
                 When trying to convert the value, this error occured: {}",
                class_name, property_name, expected_type, actual_type, message
            ),
        }
    }
}

impl std::error::Error for EncodeErrorKind {
    fn source(&self) -> Option<&(dyn std::error::Error + 'static)> {
        use self::EncodeErrorKind::*;

        match self {
            Io(err) => Some(err),
            Xml(err) => Some(err),
            TypeError(err) => Some(err),
<<<<<<< HEAD

=======
>>>>>>> 56caa8e5
            UnknownProperty { .. }
            | UnsupportedPropertyType(_)
            | UnsupportedPropertyConversion { .. } => None,
        }
    }
}

impl From<xml::writer::Error> for EncodeErrorKind {
    fn from(error: xml::writer::Error) -> EncodeErrorKind {
        EncodeErrorKind::Xml(error)
    }
}

impl From<io::Error> for EncodeErrorKind {
    fn from(error: io::Error) -> EncodeErrorKind {
        EncodeErrorKind::Io(error)
    }
}<|MERGE_RESOLUTION|>--- conflicted
+++ resolved
@@ -223,10 +223,6 @@
     Io(io::Error),
     Xml(xml::writer::Error),
     TypeError(rbx_dom_weak::types::Error),
-<<<<<<< HEAD
-
-=======
->>>>>>> 56caa8e5
     UnknownProperty {
         class_name: String,
         property_name: String,
@@ -249,10 +245,6 @@
             Io(err) => write!(output, "{}", err),
             Xml(err) => write!(output, "{}", err),
             TypeError(err) => write!(output, "{}", err),
-<<<<<<< HEAD
-
-=======
->>>>>>> 56caa8e5
             UnknownProperty {
                 class_name,
                 property_name,
@@ -288,10 +280,6 @@
             Io(err) => Some(err),
             Xml(err) => Some(err),
             TypeError(err) => Some(err),
-<<<<<<< HEAD
-
-=======
->>>>>>> 56caa8e5
             UnknownProperty { .. }
             | UnsupportedPropertyType(_)
             | UnsupportedPropertyConversion { .. } => None,
