--!strict
local CollectionService = game:GetService("CollectionService")
local setAttribute = require(script.Parent.setAttribute)
<<<<<<< HEAD
=======

type Attributes = { [string]: any }
type Unseen = { [string]: boolean }
type Tags = { string }
>>>>>>> 56caa8e5

-- Defines how to read and write properties that aren't directly scriptable.
-- The reflection database refers to these as having scriptability = "Custom"

return {
	Instance = {
		Tags = {
			read = function(instance: Instance): (boolean, Tags)
				return true, CollectionService:GetTags(instance)
			end,

<<<<<<< HEAD
			write = function(instance, _, value)
				local existingTags = CollectionService:GetTags(instance)
				local unseenTags = {}
=======
			write = function(instance: Instance, tags: Tags): boolean
				local existingTags = CollectionService:GetTags(instance)
				local unseenTags: Unseen = {}
>>>>>>> 56caa8e5

				for _, tag in ipairs(existingTags) do
					unseenTags[tag] = true
				end

				for _, tag in ipairs(tags) do
					unseenTags[tag] = nil
					CollectionService:AddTag(instance, tag)
				end

				for tag in pairs(unseenTags) do
					CollectionService:RemoveTag(instance, tag)
				end

				return true
			end,
		},

		Attributes = {
<<<<<<< HEAD
			read = function(instance)
				return true, instance:GetAttributes()
			end,

			write = function (instance, _, attributes)
				local existingAttributes = instance:GetAttributes()
				local unseenAttributes = {}
=======
			read = function(instance: Instance): (boolean, Attributes)
				return true, instance:GetAttributes()
			end,

			write = function (instance: Instance, attributes: Attributes): (boolean, any?)
				local existingAttributes = instance:GetAttributes()
				local unseenAttributes: Unseen = {}
>>>>>>> 56caa8e5

				for name in pairs(existingAttributes) do
					unseenAttributes[name] = true
				end

				for name, value in pairs(attributes) do
					local ok, err = setAttribute(instance, name, value)

					if ok then
						unseenAttributes[name] = nil
					else
						return false, err
					end
				end

				for name in pairs(unseenAttributes) do
					instance:SetAttribute(name, nil)
				end

				return true
			end,
		}
	},
<<<<<<< HEAD
	
	LocalizationTable = {
		Contents = {
			read = function(instance)
				return true, instance:GetContents()
			end,

			write = function(instance, _, value)
=======

	LocalizationTable = {
		Contents = {
			read = function(instance: LocalizationTable): (boolean, string?)
				---@diagnostic disable-next-line: deprecated
				return true, instance:GetContents()
			end,

			write = function(instance: LocalizationTable, value: string): boolean
				---@diagnostic disable-next-line: deprecated
>>>>>>> 56caa8e5
				instance:SetContents(value)
				return true
			end,
		},
	},
}<|MERGE_RESOLUTION|>--- conflicted
+++ resolved
@@ -1,13 +1,6 @@
 --!strict
 local CollectionService = game:GetService("CollectionService")
 local setAttribute = require(script.Parent.setAttribute)
-<<<<<<< HEAD
-=======
-
-type Attributes = { [string]: any }
-type Unseen = { [string]: boolean }
-type Tags = { string }
->>>>>>> 56caa8e5
 
 -- Defines how to read and write properties that aren't directly scriptable.
 -- The reflection database refers to these as having scriptability = "Custom"
@@ -19,15 +12,9 @@
 				return true, CollectionService:GetTags(instance)
 			end,
 
-<<<<<<< HEAD
 			write = function(instance, _, value)
 				local existingTags = CollectionService:GetTags(instance)
 				local unseenTags = {}
-=======
-			write = function(instance: Instance, tags: Tags): boolean
-				local existingTags = CollectionService:GetTags(instance)
-				local unseenTags: Unseen = {}
->>>>>>> 56caa8e5
 
 				for _, tag in ipairs(existingTags) do
 					unseenTags[tag] = true
@@ -47,7 +34,6 @@
 		},
 
 		Attributes = {
-<<<<<<< HEAD
 			read = function(instance)
 				return true, instance:GetAttributes()
 			end,
@@ -55,15 +41,6 @@
 			write = function (instance, _, attributes)
 				local existingAttributes = instance:GetAttributes()
 				local unseenAttributes = {}
-=======
-			read = function(instance: Instance): (boolean, Attributes)
-				return true, instance:GetAttributes()
-			end,
-
-			write = function (instance: Instance, attributes: Attributes): (boolean, any?)
-				local existingAttributes = instance:GetAttributes()
-				local unseenAttributes: Unseen = {}
->>>>>>> 56caa8e5
 
 				for name in pairs(existingAttributes) do
 					unseenAttributes[name] = true
@@ -87,7 +64,6 @@
 			end,
 		}
 	},
-<<<<<<< HEAD
 	
 	LocalizationTable = {
 		Contents = {
@@ -96,18 +72,6 @@
 			end,
 
 			write = function(instance, _, value)
-=======
-
-	LocalizationTable = {
-		Contents = {
-			read = function(instance: LocalizationTable): (boolean, string?)
-				---@diagnostic disable-next-line: deprecated
-				return true, instance:GetContents()
-			end,
-
-			write = function(instance: LocalizationTable, value: string): boolean
-				---@diagnostic disable-next-line: deprecated
->>>>>>> 56caa8e5
 				instance:SetContents(value)
 				return true
 			end,
