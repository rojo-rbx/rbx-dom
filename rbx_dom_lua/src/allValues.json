{
  "Attributes": {
    "value": {
      "Attributes": {
        "TestBool": {
          "Bool": true
        },
<<<<<<< HEAD
        "TestBrickColor": {
          "BrickColor": 24
        },
        "TestColor3": {
          "Color3": [
            0.1,
            0.2,
            0.3
          ]
        },
        "TestNumber": {
          "Float32": 1337.9001
        },
        "TestRect": {
          "Rect": [
            [
              1.0,
              2.0
            ],
            [
              3.0,
              4.0
            ]
          ]
        },
        "TestString": {
          "String": "Test"
        },
        "TestUDim": {
          "UDim": [
            1.0,
            2
          ]
        },
        "TestUDim2": {
          "UDim2": [
            [
              1.0,
              2
            ],
            [
              3.0,
              4
            ]
          ]
        },
        "TestVector2": {
          "Vector2": [
            1.0,
            2.0
          ]
        },
=======
        "TestString": {
          "String": "Test"
        },
>>>>>>> 56caa8e5
        "TestVector3": {
          "Vector3": [
            1.0,
            2.0,
            3.0
          ]
        }
      }
    },
    "ty": "Attributes"
  },
  "Axes": {
    "value": {
      "Axes": [
        "X",
        "Y",
        "Z"
      ]
    },
    "ty": "Axes"
  },
  "BinaryString": {
    "value": {
      "BinaryString": "SGVsbG8h"
    },
    "ty": "BinaryString"
  },
  "Bool": {
    "value": {
      "Bool": true
    },
    "ty": "Bool"
  },
  "BrickColor": {
    "value": {
      "BrickColor": 1004
    },
    "ty": "BrickColor"
  },
  "CFrame": {
    "value": {
      "CFrame": {
        "position": [
          1.0,
          2.0,
          3.0
        ],
        "orientation": [
          [
            4.0,
            5.0,
            6.0
          ],
          [
            7.0,
            8.0,
            9.0
          ],
          [
            10.0,
            11.0,
            12.0
          ]
        ]
      }
    },
    "ty": "CFrame"
  },
  "Color3": {
    "value": {
      "Color3": [
        1.0,
        2.0,
        3.0
      ]
    },
    "ty": "Color3"
  },
  "Color3uint8": {
    "value": {
      "Color3uint8": [
        0,
        128,
        255
      ]
    },
    "ty": "Color3uint8"
  },
  "ColorSequence": {
    "value": {
      "ColorSequence": {
        "keypoints": [
          {
            "time": 0.0,
            "color": [
              1.0,
              1.0,
              0.5
            ]
          },
          {
            "time": 1.0,
            "color": [
              0.0,
              0.0,
              0.0
            ]
          }
        ]
      }
    },
    "ty": "ColorSequence"
  },
  "Content": {
    "value": {
      "Content": "rbxassetid://12345"
    },
    "ty": "Content"
  },
  "Enum": {
    "value": {
      "Enum": 1234
    },
    "ty": "Enum"
  },
  "Faces": {
    "value": {
      "Faces": [
        "Right",
        "Top",
        "Back",
        "Left",
        "Bottom",
        "Front"
      ]
    },
    "ty": "Faces"
  },
  "Float32": {
    "value": {
      "Float32": 15.0
    },
    "ty": "Float32"
  },
  "Float64": {
    "value": {
      "Float64": 15123.0
    },
    "ty": "Float64"
  },
  "Font": {
    "value": {
      "Font": {
        "Family": "rbxassetid://12345",
        "Weight": "Regular",
        "Style": "Normal"
      }
    },
    "ty": "Font"
  },
  "Int32": {
    "value": {
      "Int32": 6014
    },
    "ty": "Int32"
  },
  "Int64": {
    "value": {
      "Int64": 23491023
    },
    "ty": "Int64"
  },
  "NumberRange": {
    "value": {
      "NumberRange": [
        -36.0,
        94.0
      ]
    },
    "ty": "NumberRange"
  },
  "NumberSequence": {
    "value": {
      "NumberSequence": {
        "keypoints": [
          {
            "time": 0.0,
            "value": 5.0,
            "envelope": 2.0
          },
          {
            "time": 1.0,
            "value": 22.0,
            "envelope": 0.0
          }
        ]
      }
    },
    "ty": "NumberSequence"
  },
  "PhysicalProperties-Custom": {
    "value": {
      "PhysicalProperties": {
        "density": 0.5,
        "friction": 1.0,
        "elasticity": 0.0,
        "frictionWeight": 50.0,
        "elasticityWeight": 25.0
      }
    },
    "ty": "PhysicalProperties"
  },
  "PhysicalProperties-Default": {
    "value": {
      "PhysicalProperties": "Default"
    },
    "ty": "PhysicalProperties"
  },
  "Ray": {
    "value": {
      "Ray": {
        "origin": [
          1.0,
          2.0,
          3.0
        ],
        "direction": [
          4.0,
          5.0,
          6.0
        ]
      }
    },
    "ty": "Ray"
  },
  "Rect": {
    "value": {
      "Rect": [
        [
          0.0,
          5.0
        ],
        [
          10.0,
          15.0
        ]
      ]
    },
    "ty": "Rect"
  },
  "Region3int16": {
    "value": {
      "Region3int16": [
        [
          -10,
          -5,
          0
        ],
        [
          5,
          10,
          15
        ]
      ]
    },
    "ty": "Region3int16"
  },
  "String": {
    "value": {
      "String": "Hello, world!"
    },
    "ty": "String"
  },
  "Tags": {
    "value": {
      "Tags": [
        "foo",
        "con'fusion?!",
        "bar"
      ]
    },
    "ty": "Tags"
  },
  "UDim": {
    "value": {
      "UDim": [
        1.0,
        32
      ]
    },
    "ty": "UDim"
  },
  "UDim2": {
    "value": {
      "UDim2": [
        [
          -1.0,
          100
        ],
        [
          1.0,
          -100
        ]
      ]
    },
    "ty": "UDim2"
  },
  "Vector2": {
    "value": {
      "Vector2": [
        -50.0,
        50.0
      ]
    },
    "ty": "Vector2"
  },
  "Vector2int16": {
    "value": {
      "Vector2int16": [
        -300,
        300
      ]
    },
    "ty": "Vector2int16"
  },
  "Vector3": {
    "value": {
      "Vector3": [
        -300.0,
        0.0,
        1500.0
      ]
    },
    "ty": "Vector3"
  },
  "Vector3int16": {
    "value": {
      "Vector3int16": [
        60,
        37,
        -450
      ]
    },
    "ty": "Vector3int16"
  }
}<|MERGE_RESOLUTION|>--- conflicted
+++ resolved
@@ -5,7 +5,6 @@
         "TestBool": {
           "Bool": true
         },
-<<<<<<< HEAD
         "TestBrickColor": {
           "BrickColor": 24
         },
@@ -58,11 +57,6 @@
             2.0
           ]
         },
-=======
-        "TestString": {
-          "String": "Test"
-        },
->>>>>>> 56caa8e5
         "TestVector3": {
           "Vector3": [
             1.0,
