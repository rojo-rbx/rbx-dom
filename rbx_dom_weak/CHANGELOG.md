# rbx\_dom\_weak Changelog

## Unreleased
<<<<<<< HEAD
* `RbxValueType` now derives `Serialize` and `Deserialize`
=======
* Added support for `BrickColor`
>>>>>>> 29da504e

## 1.4.0 (2019-03-27)
* Added support for new types:
	* `NumberRange`
	* [#15](https://github.com/LPGhatguy/rbx-dom/pull/15):
		* `Int64`
		* `Float64`
	* [#20](https://github.com/LPGhatguy/rbx-dom/pull/20):
		* `Rect`
		* `Ray`
		* `ColorSequence`
		* `NumberSequence`

## 1.3.0 (2019-03-14)
* Added `sort_children_by_key` and `sort_children_unstable_by_key` methods to `RbxInstance` to reorder children safely

## 1.2.0 (2019-03-13)
* `RbxTree` and `RbxInstance` are now clonable without an `unimplemented` panic
	* Cloned trees preserve their IDs as-is and there's no public API yet to transplant instances between trees. This is mostly useful for comparing trees before/after a mutation, which we're using in Rojo.

## 1.1.0 (2019-03-11)
* Marked `PhysicalProperties` as `pub`
* Fixed `Serialize` impl for `UnresolvedRbxValue`
	* This removes `Serialize` from `AmbiguousRbxValue`, which should not break any real code.

## 1.0.0 (2019-03-01)
* `RbxValue` and `RbxValueType` can no longer be matched exhaustively, which enables adding new types without breaking code in the future
* Added support for `UDim`, `UDim2`, and `Content` value types
* `PhysicalProperties` is no longer a stub type

## 0.3.1 (2019-02-26)
* Added support for bare bool values when deserializing `UnresolvedRbxValue`
* Implemented `Serialize` for `UnresolvedRbxValue` and `AmbiguousRbxValue`
* Implemented `From<RbxValue>` for `UnresolvedRbxValue`

## 0.3.0 (2019-02-14)
* Renamed crate from `rbx_tree` to `rbx_dom_weak`
* Added support for `Ref` values ([#8](https://github.com/LPGhatguy/rbx-dom/pull/8))
* Added `UnresolvedRbxValue` and `AmbiguousRbxValue`, intended to be used alongside `rbx_reflection` to make specifying values less verbose.

## 0.2.0 (2019-01-25)
* Added new variants for `RbxValue`:
	* Int32
	* Float32
	* Enum
	* Vector2
	* Color3
	* Color3uint8
	* Vector3int16
	* Vector2int16
	* CFrame
	* PhysicalProperties (Stub)

## 0.1.0
* Initial release
* Supports `String`, `Bool`, and `Vector3` property values<|MERGE_RESOLUTION|>--- conflicted
+++ resolved
@@ -1,11 +1,8 @@
 # rbx\_dom\_weak Changelog
 
 ## Unreleased
-<<<<<<< HEAD
 * `RbxValueType` now derives `Serialize` and `Deserialize`
-=======
 * Added support for `BrickColor`
->>>>>>> 29da504e
 
 ## 1.4.0 (2019-03-27)
 * Added support for new types:
