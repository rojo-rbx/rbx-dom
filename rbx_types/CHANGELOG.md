# rbx_types Changelog

## Unreleased Changes

<<<<<<< HEAD
* Implement support for serializing and deserializing the `NetAssetRef` type. ([#555])
=======
* Reworked `PhysicalProperties` type to support `AudioAbsorption`. This is a breaking change, though it is minor. This change makes `PhysicalProperties` non-exhaustive, makes the fields private, and adds setters/getters for them instead. ([#556])
>>>>>>> 668bf8b3
* Added `Ref::some` to construct a Ref from a u128. ([#516])
* Added `Content::as_object` and `Content::as_uri` to assume the respective type (optional value). ([#511])
* Added `Content::into_value` to support converting a `Content` into its underlying value. ([#507])

[#555]: https://github.com/rojo-rbx/rbx-dom/pull/555
[#516]: https://github.com/rojo-rbx/rbx-dom/pull/516
[#511]: https://github.com/rojo-rbx/rbx-dom/pull/511
[#507]: https://github.com/rojo-rbx/rbx-dom/pull/507
[#556]: https://github.com/rojo-rbx/rbx-dom/pull/556

## 2.0.0 (2025-03-28)
* Changed `Content` to more closely align with Roblox's new `Content` type. This is a breaking change. ([#495])
* Renamed the old `Content` to `ContentId` to reflect Roblox's API changes. ([#495])
* Alongside the previous two changes, `Variant::Content` now refers to the new `Content` type and `Variant::ContentId` exists. ([#495])

[#495]: https://github.com/rojo-rbx/rbx-dom/pull/495

## 1.10.0 (2024-08-22)
* Add support for `Int32` values within `Attributes` ([#439])
* Add `len` and `is_empty` to `Tags` ([#438])
* Added support for `EnumItem` attributes. [#470]

[#470]: https://github.com/rojo-rbx/rbx-dom/pull/470
[#438]: https://github.com/rojo-rbx/rbx-dom/pull/438
[#439]: https://github.com/rojo-rbx/rbx-dom/pull/439

## 1.9.0 (2024-07-23)
* Implement `IntoIterator` for `&Attributes`. ([#386])
* Implement `Extend<(String, Variant)>` for `Attributes`. ([#386])
* Implement `clear` and `drain` for `Attributes`. ([#409])
* Implement `Serialize` and `Deserialize` for `SharedString` ([#414])

[#386]: https://github.com/rojo-rbx/rbx-dom/pull/386
[#409]: https://github.com/rojo-rbx/rbx-dom/pull/409
[#414]: https://github.com/rojo-rbx/rbx-dom/pull/414

## 1.8.0 (2024-01-16)
* Add `len` and `is_empty` methods to `Attributes` struct. ([#377])

[#377]: https://github.com/rojo-rbx/rbx-dom/pull/377

## 1.7.0 (2023-10-03)
* Implemented `FromStr` for `TerrainMaterials`. ([#354])
* `MaterialColorsError` and `UniqueIdError` are no longer publicly exposed. ([#355])
* Implemented barebones `SecurityCapabilities`. ([#358])
* Implement `Display` for `SharedStringHash` ([#363])

[#354]: https://github.com/rojo-rbx/rbx-dom/pull/354
[#355]: https://github.com/rojo-rbx/rbx-dom/pull/355
[#358]: https://github.com/rojo-rbx/rbx-dom/pull/358
[#363]: https://github.com/rojo-rbx/rbx-dom/pull/363

## 1.6.0 (2023-08-09)
* Added support for `UniqueId` values. ([#271])
* Changed `BinaryString`'s non-human readable serde implementation to be identical to `Vec<u8>`. ([#276])
* Added `Font::new` and `Font::regular` constructors. ([#283])
* Added support for `CFrame` values in attributes. ([#296])
* Added support for `Font` values in attributes. ([#299])
* Implemented `MaterialColors`. ([#323])

[#271]: https://github.com/rojo-rbx/rbx-dom/pull/271
[#276]: https://github.com/rojo-rbx/rbx-dom/pull/276
[#283]: https://github.com/rojo-rbx/rbx-dom/pull/283
[#296]: https://github.com/rojo-rbx/rbx-dom/pull/296
[#299]: https://github.com/rojo-rbx/rbx-dom/pull/299
[#323]: https://github.com/rojo-rbx/rbx-dom/pull/323

## 1.5.0 (2023-04-22)
* Implemented `Font`. ([#248])

[#248]: https://github.com/rojo-rbx/rbx-dom/pull/248

## 1.4.2 (2022-06-12)
* `Variant::String` now encodes correctly inside of `Attributes`.

## 1.4.1 (2022-06-12)
* `Attributes` can now decode from an empty buffer.
* `Attributes` now encodes as an empty buffer when empty.

## 1.4.0 (2022-06-05)
* Added `Attributes::with` for creating attributes in code more easily.
* Implemented `Hash` for `VariantTy`.

## 1.3.0 (2021-10-11)
* Implemented `Tags`. ([#199])
* Implemented `Attributes`. ([#166])

[#166]: https://github.com/rojo-rbx/rbx-dom/pull/166
[#199]: https://github.com/rojo-rbx/rbx-dom/pull/199

## 1.2.0 (2021-07-19)
* Implemented `From<Color3>` for `Color3uint8` and `From<Color3uint8>` for `Color3`. ([#198][#198])

[#198]: https://github.com/rojo-rbx/rbx-dom/pull/198

## 1.1.0 (2021-07-02)
* Critical fix: changed serde serialization of fields from PascalCase to camelCase. ([#191][#191])

[#191]: https://github.com/rojo-rbx/rbx-dom/pull/191

## 1.0.0 (2021-06-26) (yanked)
* Removed `legacy-compact` feature, which added conversions from rbx\_dom\_weak 1.x types.

## 0.4.0 (2021-06-26)
* Changed `Variant` serialization to use Serde's default enum representation.
  * Before: `{ "type": "Vector2", "value": [1.0, 2.0] }`
  * After: `{ "Vector2": [1.0, 2.0] }`
* Implemented `PartialOrd` and `Ord` for `SharedStringHash`.

## 0.3.1 (2021-05-14)
* Added `Variant::OptionalCoordinateFrame`.

## 0.3.0 (2021-02-16)
* Renamed `EnumValue` to `Enum`.
* Added `Display` and `FromStr` implementations for `Ref`.

## 0.2.0 (2020-04-27)
* `Ref` can now represent null explicitly via `Ref::none` and `Ref::is_none`.
* Added `Region3` and `Region3int16` to `Variant` and `VariantType`.
* Added `legacy-compat` feature to enable conversions with rbx_dom_weak 1.x.

## 0.1.0 (2020-02-05)
* Initial release of types crate, should have rough feature parity with rbx_dom_weak.
* API will move a lot before becoming stable.<|MERGE_RESOLUTION|>--- conflicted
+++ resolved
@@ -2,20 +2,17 @@
 
 ## Unreleased Changes
 
-<<<<<<< HEAD
 * Implement support for serializing and deserializing the `NetAssetRef` type. ([#555])
-=======
 * Reworked `PhysicalProperties` type to support `AudioAbsorption`. This is a breaking change, though it is minor. This change makes `PhysicalProperties` non-exhaustive, makes the fields private, and adds setters/getters for them instead. ([#556])
->>>>>>> 668bf8b3
 * Added `Ref::some` to construct a Ref from a u128. ([#516])
 * Added `Content::as_object` and `Content::as_uri` to assume the respective type (optional value). ([#511])
 * Added `Content::into_value` to support converting a `Content` into its underlying value. ([#507])
 
-[#555]: https://github.com/rojo-rbx/rbx-dom/pull/555
 [#516]: https://github.com/rojo-rbx/rbx-dom/pull/516
 [#511]: https://github.com/rojo-rbx/rbx-dom/pull/511
 [#507]: https://github.com/rojo-rbx/rbx-dom/pull/507
 [#556]: https://github.com/rojo-rbx/rbx-dom/pull/556
+[#555]: https://github.com/rojo-rbx/rbx-dom/pull/555
 
 ## 2.0.0 (2025-03-28)
 * Changed `Content` to more closely align with Roblox's new `Content` type. This is a breaking change. ([#495])
