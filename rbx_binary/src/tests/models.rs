--- conflicted
+++ resolved
@@ -69,9 +69,6 @@
     folder_with_enum_attribute,
     imagelabel_content,
     content_mixed,
-<<<<<<< HEAD
+    physical_properties_acoustics,
     netassetref,
-=======
-    physical_properties_acoustics,
->>>>>>> 668bf8b3
 }