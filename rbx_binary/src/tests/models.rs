--- conflicted
+++ resolved
@@ -61,8 +61,5 @@
     weldconstraint,
     package_link,
     text_label_with_font,
-<<<<<<< HEAD
     gui_inset_and_font_migration,
-=======
->>>>>>> eaf5aab0
 }