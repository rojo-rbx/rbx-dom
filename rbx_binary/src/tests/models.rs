--- conflicted
+++ resolved
@@ -30,9 +30,6 @@
     three_screengui,
     bloomeffect,
     funny_numbervalue,
-<<<<<<< HEAD
+    funny_uipadding,
     three_intvalues,
-=======
-    funny_uipadding,
->>>>>>> 1c724c64
 }