//! Deserializer that reads a file and creates a debug representation of it.
//! It's intended to be used to snapshot test the binary serializer without
//! suffering from same-inverse-bug problems.

#![allow(missing_docs)]

use std::{collections::HashMap, convert::TryInto, io::Read};

use byteorder::{LittleEndian, ReadBytesExt};
use serde::{Deserialize, Serialize};

use crate::{chunk::Chunk, core::RbxReadExt, deserializer::FileHeader, types::Type};

#[derive(Debug, Serialize, Deserialize)]
pub struct DecodedModel {
    pub num_types: u32,
    pub num_instances: u32,
    pub chunks: Vec<DecodedChunk>,
}

impl DecodedModel {
    pub fn from_reader<R: Read>(mut reader: R) -> Self {
        let header = FileHeader::decode(&mut reader).expect("invalid file header");
        let mut chunks = Vec::new();

        // The number of instance with a given type ID. Used to correctly decode
        // lists of properties from the PROP chunk.
        let mut count_by_type_id = HashMap::new();

        loop {
            let chunk = Chunk::decode(&mut reader).expect("invalid chunk");

            match &chunk.name {
                b"META" => chunks.push(decode_meta_chunk(chunk.data.as_slice())),
                b"INST" => chunks.push(decode_inst_chunk(
                    chunk.data.as_slice(),
                    &mut count_by_type_id,
                )),
                b"PROP" => chunks.push(decode_prop_chunk(
                    chunk.data.as_slice(),
                    &mut count_by_type_id,
                )),
                b"PRNT" => chunks.push(decode_prnt_chunk(chunk.data.as_slice())),
                b"END\0" => {
                    chunks.push(DecodedChunk::End);
                    break;
                }
                _ => {
                    chunks.push(DecodedChunk::Unknown {
                        name: String::from_utf8_lossy(&chunk.name[..]).to_string(),
                        contents: chunk.data,
                    });
                }
            }
        }

        DecodedModel {
            num_types: header.num_types,
            num_instances: header.num_instances,
            chunks,
        }
    }
}

fn decode_meta_chunk<R: Read>(mut reader: R) -> DecodedChunk {
    let num_entries = reader.read_u32::<LittleEndian>().unwrap();
    let mut entries = Vec::with_capacity(num_entries as usize);

    for _ in 0..num_entries {
        let key = reader.read_string().unwrap();
        let value = reader.read_string().unwrap();
        entries.push((key, value));
    }

    let mut remaining = Vec::new();
    reader.read_to_end(&mut remaining).unwrap();

    DecodedChunk::Meta { entries, remaining }
}

fn decode_inst_chunk<R: Read>(
    mut reader: R,
    count_by_type_id: &mut HashMap<u32, usize>,
) -> DecodedChunk {
    let type_id = reader.read_u32::<LittleEndian>().unwrap();
    let type_name = reader.read_string().unwrap();
    let object_format = reader.read_u8().unwrap();
    let num_instances = reader.read_u32::<LittleEndian>().unwrap();

    count_by_type_id.insert(type_id, num_instances as usize);

    let mut referents = vec![0; num_instances as usize];
    reader.read_referent_array(&mut referents).unwrap();

    let mut remaining = Vec::new();
    reader.read_to_end(&mut remaining).unwrap();

    DecodedChunk::Inst {
        type_id,
        type_name,
        object_format,
        referents,
        remaining,
    }
}

fn decode_prop_chunk<R: Read>(
    mut reader: R,
    count_by_type_id: &mut HashMap<u32, usize>,
) -> DecodedChunk {
    let type_id = reader.read_u32::<LittleEndian>().unwrap();
    let prop_name = reader.read_string().unwrap();

    let prop_type_value = reader.read_u8().unwrap();
    let (prop_type, values) = match prop_type_value.try_into() {
        Ok(prop_type) => {
            // If this type ID is unknown, we'll default to assuming that type
            // has no members and thus has no values of this property.
            let values = count_by_type_id
                .get(&type_id)
                .map(|&prop_count| DecodedValues::decode(&mut reader, prop_count, prop_type))
                .unwrap_or(None);

            (DecodedPropType::Known(prop_type), values)
        }
        Err(_) => (DecodedPropType::Unknown(prop_type_value), None),
    };

    let mut remaining = Vec::new();
    reader.read_to_end(&mut remaining).unwrap();

    DecodedChunk::Prop {
        type_id,
        prop_name,
        prop_type,
        values,
        remaining,
    }
}

fn decode_prnt_chunk<R: Read>(mut reader: R) -> DecodedChunk {
    let version = reader.read_u8().unwrap();
    let num_referents = reader.read_u32::<LittleEndian>().unwrap();

    let mut subjects = vec![0; num_referents as usize];
    let mut parents = vec![0; num_referents as usize];

    reader.read_referent_array(&mut subjects).unwrap();
    reader.read_referent_array(&mut parents).unwrap();

    let links = subjects
        .iter()
        .copied()
        .zip(parents.iter().copied())
        .collect();

    let mut remaining = Vec::new();
    reader.read_to_end(&mut remaining).unwrap();

    DecodedChunk::Prnt {
        version,
        links,
        remaining,
    }
}

#[derive(Debug, Serialize, Deserialize)]
#[serde(untagged)]
pub enum DecodedValues {
    String(Vec<RobloxString>),
    Bool(Vec<bool>),
    Int32(Vec<i32>),
    Float32(Vec<f32>),
    Float64(Vec<f64>),
    UDim(Vec<f32>, Vec<i32>),
<<<<<<< HEAD
    Color3(Vec<f32>, Vec<f32>, Vec<f32>),
    Vector2(Vec<f32>, Vec<f32>),
=======
    UDim2(Vec<f32>, Vec<f32>, Vec<i32>, Vec<i32>),
>>>>>>> d66088a8
}

impl DecodedValues {
    fn decode<R: Read>(mut reader: R, prop_count: usize, prop_type: Type) -> Option<Self> {
        match prop_type {
            Type::String => {
                let mut values = Vec::with_capacity(prop_count);

                for _ in 0..prop_count {
                    values.push(reader.read_binary_string().unwrap().into());
                }

                Some(DecodedValues::String(values))
            }
            Type::Bool => {
                let mut values = Vec::with_capacity(prop_count);

                for _ in 0..prop_count {
                    values.push(reader.read_bool().unwrap());
                }

                Some(DecodedValues::Bool(values))
            }
            Type::Int32 => {
                let mut values = vec![0; prop_count];

                reader.read_interleaved_i32_array(&mut values).unwrap();

                Some(DecodedValues::Int32(values))
            }
            Type::Float32 => {
                let mut values = vec![0 as f32; prop_count];

                reader.read_interleaved_f32_array(&mut values).unwrap();

                Some(DecodedValues::Float32(values))
            }
            Type::Float64 => {
                let mut values = Vec::with_capacity(prop_count);

                for _ in 0..prop_count {
                    values.push(reader.read_f64::<LittleEndian>().unwrap())
                }

                Some(DecodedValues::Float64(values))
            }
            Type::UDim => {
                let mut scale = vec![0 as f32; prop_count];
                let mut offset = vec![0 as i32; prop_count];

                reader.read_interleaved_f32_array(&mut scale).unwrap();
                reader.read_interleaved_i32_array(&mut offset).unwrap();

                Some(DecodedValues::UDim(scale, offset))
            }
<<<<<<< HEAD
            Type::Color3 => {
                let mut r = vec![0 as f32; prop_count];
                let mut g = vec![0 as f32; prop_count];
                let mut b = vec![0 as f32; prop_count];

                reader.read_interleaved_f32_array(&mut r).unwrap();
                reader.read_interleaved_f32_array(&mut g).unwrap();
                reader.read_interleaved_f32_array(&mut b).unwrap();

                Some(DecodedValues::Color3(r, g, b))
            }
            Type::Vector2 => {
                let mut x = vec![0.0; prop_count];
                let mut y = vec![0.0; prop_count];

                reader.read_interleaved_f32_array(&mut x).unwrap();
                reader.read_interleaved_f32_array(&mut y).unwrap();

                Some(DecodedValues::Vector2(x, y))
=======
            Type::UDim2 => {
                let mut scale_x = vec![0 as f32; prop_count];
                let mut scale_y = vec![0 as f32; prop_count];
                let mut offset_x = vec![0 as i32; prop_count];
                let mut offset_y = vec![0 as i32; prop_count];

                reader.read_interleaved_f32_array(&mut scale_x).unwrap();
                reader.read_interleaved_f32_array(&mut scale_y).unwrap();
                reader.read_interleaved_i32_array(&mut offset_x).unwrap();
                reader.read_interleaved_i32_array(&mut offset_y).unwrap();

                Some(DecodedValues::UDim2(scale_x, scale_y, offset_x, offset_y))
>>>>>>> d66088a8
            }
            _ => None,
        }
    }
}

#[derive(Debug, Serialize, Deserialize)]
#[serde(untagged)]
pub enum DecodedPropType {
    Known(Type),
    Unknown(u8),
}

/// Holds a string with the same semantics as Roblox does. It can be UTF-8, but
/// might not be.
#[derive(Debug, Serialize, Deserialize)]
#[serde(untagged)]
pub enum RobloxString {
    String(String),
    BinaryString(#[serde(with = "unknown_buffer")] Vec<u8>),
}

impl From<Vec<u8>> for RobloxString {
    fn from(value: Vec<u8>) -> Self {
        match String::from_utf8(value) {
            Ok(string) => RobloxString::String(string),
            Err(err) => RobloxString::BinaryString(err.into_bytes()),
        }
    }
}

#[derive(Debug, Serialize, Deserialize)]
pub enum DecodedChunk {
    Meta {
        entries: Vec<(String, String)>,

        #[serde(with = "unknown_buffer", skip_serializing_if = "Vec::is_empty")]
        remaining: Vec<u8>,
    },

    Inst {
        type_id: u32,
        type_name: String,
        object_format: u8,
        referents: Vec<i32>,

        #[serde(with = "unknown_buffer", skip_serializing_if = "Vec::is_empty")]
        remaining: Vec<u8>,
    },

    Prop {
        type_id: u32,
        prop_name: String,
        prop_type: DecodedPropType,

        #[serde(skip_serializing_if = "Option::is_none")]
        values: Option<DecodedValues>,

        #[serde(with = "unknown_buffer", skip_serializing_if = "Vec::is_empty")]
        remaining: Vec<u8>,
    },

    Prnt {
        version: u8,
        links: Vec<(i32, i32)>,

        #[serde(with = "unknown_buffer", skip_serializing_if = "Vec::is_empty")]
        remaining: Vec<u8>,
    },

    End,

    Unknown {
        name: String,

        #[serde(with = "unknown_buffer")]
        contents: Vec<u8>,
    },
}

/// Contains data that we haven't decoded for a chunk. Using `unknown_buffer`
/// should generally be a placeholder since it's results are opaque, but stable.
mod unknown_buffer {
    use serde::{Deserialize, Deserializer, Serializer};

    pub fn serialize<S>(value: &Vec<u8>, serializer: S) -> Result<S::Ok, S::Error>
    where
        S: Serializer,
    {
        serializer.collect_str(&base64::display::Base64Display::with_config(
            &value,
            base64::STANDARD,
        ))
    }

    pub fn deserialize<'de, D>(deserializer: D) -> Result<Vec<u8>, D::Error>
    where
        D: Deserializer<'de>,
    {
        let encoded = <&str>::deserialize(deserializer)?;
        let contents = base64::decode(encoded).map_err(serde::de::Error::custom)?;

        Ok(contents)
    }
}<|MERGE_RESOLUTION|>--- conflicted
+++ resolved
@@ -173,12 +173,9 @@
     Float32(Vec<f32>),
     Float64(Vec<f64>),
     UDim(Vec<f32>, Vec<i32>),
-<<<<<<< HEAD
     Color3(Vec<f32>, Vec<f32>, Vec<f32>),
     Vector2(Vec<f32>, Vec<f32>),
-=======
     UDim2(Vec<f32>, Vec<f32>, Vec<i32>, Vec<i32>),
->>>>>>> d66088a8
 }
 
 impl DecodedValues {
@@ -234,7 +231,6 @@
 
                 Some(DecodedValues::UDim(scale, offset))
             }
-<<<<<<< HEAD
             Type::Color3 => {
                 let mut r = vec![0 as f32; prop_count];
                 let mut g = vec![0 as f32; prop_count];
@@ -254,7 +250,7 @@
                 reader.read_interleaved_f32_array(&mut y).unwrap();
 
                 Some(DecodedValues::Vector2(x, y))
-=======
+            }
             Type::UDim2 => {
                 let mut scale_x = vec![0 as f32; prop_count];
                 let mut scale_y = vec![0 as f32; prop_count];
@@ -267,7 +263,6 @@
                 reader.read_interleaved_i32_array(&mut offset_y).unwrap();
 
                 Some(DecodedValues::UDim2(scale_x, scale_y, offset_x, offset_y))
->>>>>>> d66088a8
             }
             _ => None,
         }
