--- conflicted
+++ resolved
@@ -7,11 +7,7 @@
 use std::{collections::HashMap, convert::TryInto, io::Read};
 
 use byteorder::{LittleEndian, ReadBytesExt};
-<<<<<<< HEAD
 use rbx_dom_weak::types::{Axes, CFrame, Color3, Faces, Matrix3, UDim, UDim2, Vector2, Vector3};
-=======
-use rbx_dom_weak::types::{Axes, Color3, Faces, UDim, UDim2, Vector2, Vector3};
->>>>>>> 7e143f5a
 use serde::{Deserialize, Serialize};
 
 use crate::{
@@ -186,11 +182,8 @@
     Axes(Vec<Axes>),
     Color3(Vec<Color3>),
     Vector2(Vec<Vector2>),
-<<<<<<< HEAD
+    Vector3(Vec<Vector3>),
     CFrame(Vec<CFrame>),
-=======
-    Vector3(Vec<Vector3>),
->>>>>>> 7e143f5a
     Int64(Vec<i64>),
 }
 
