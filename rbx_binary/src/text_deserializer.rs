--- conflicted
+++ resolved
@@ -316,14 +316,9 @@
 
                 for _ in 0..prop_count {
                     let family = reader.read_string().unwrap();
-<<<<<<< HEAD
-                    let weight = FontWeight::from_u16(reader.read_le_u16().unwrap());
-                    let style = FontStyle::from_u8(reader.read_u8().unwrap());
-=======
                     let weight =
                         FontWeight::from_u16(reader.read_le_u16().unwrap()).unwrap_or_default();
                     let style = FontStyle::from_u8(reader.read_u8().unwrap()).unwrap_or_default();
->>>>>>> eaf5aab0
                     let cached_face_id = reader.read_string().unwrap();
 
                     let cached_face_id = if cached_face_id.is_empty() {
