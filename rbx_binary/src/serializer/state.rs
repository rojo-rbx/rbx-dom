--- conflicted
+++ resolved
@@ -147,9 +147,6 @@
     /// If a logical property has a migration associated with it (i.e. BrickColor ->
     /// Color, Font -> FontFace), this field contains Some(PropertyMigration). Otherwise,
     /// it is None.
-<<<<<<< HEAD
-    migration: Option<&'db PropertyMigration<'db>>,
-=======
     migration: Option<&'dom PropertyMigration>,
 }
 impl<'dom, 'db: 'dom> PropInfo<'dom> {
@@ -220,7 +217,6 @@
         self.values
             .extend(core::iter::repeat_n(self.default_value, additional));
     }
->>>>>>> b841e881
 }
 
 /// Contains all of the `TypeInfo` objects known to the serializer so far. This
@@ -497,142 +493,6 @@
                 }
             }
 
-<<<<<<< HEAD
-            // Skip this property if we've already seen it.
-            if type_info.properties_visited.contains(prop_name) {
-                continue;
-            }
-
-            // ...but add it to the set of visited properties if we haven't seen
-            // it.
-            type_info.properties_visited.insert(*prop_name);
-
-            let canonical_name;
-            let serialized_name;
-            let serialized_ty;
-            let mut migration = None;
-
-            let database = self.serializer.database;
-            match find_property_descriptors(database, instance.class, *prop_name) {
-                Some(descriptors) => {
-                    // For any properties that do not serialize, we can skip
-                    // adding them to the set of type_infos.
-                    let serialized = match descriptors.serialized {
-                        Some(descriptor) => {
-                            if let PropertyKind::Canonical {
-                                serialization: PropertySerialization::Migrate(prop_migration),
-                            } = &descriptor.kind
-                            {
-                                // If the property migrates, we need to look up the
-                                // property it should migrate to and use the reflection
-                                // information of the new property instead of the old
-                                // property, because migrated properties should not
-                                // serialize
-                                let new_descriptors = find_property_descriptors(
-                                    database,
-                                    instance.class,
-                                    prop_migration.new_property_name.into(),
-                                );
-
-                                migration = Some(prop_migration);
-
-                                match new_descriptors {
-                                    Some(descriptor) => match descriptor.serialized {
-                                        Some(serialized) => {
-                                            canonical_name = descriptor.canonical.name.into();
-                                            serialized
-                                        }
-                                        None => continue,
-                                    },
-                                    None => continue,
-                                }
-                            } else {
-                                canonical_name = descriptors.canonical.name.into();
-                                descriptor
-                            }
-                        }
-                        None => continue,
-                    };
-
-                    serialized_name = serialized.name.into();
-
-                    serialized_ty = match &serialized.data_type {
-                        DataType::Value(ty) => *ty,
-                        DataType::Enum(_) => VariantType::Enum,
-
-                        unknown_ty => {
-                            // rbx_binary is not new enough to handle this kind
-                            // of property, whatever it is.
-                            return Err(InnerError::UnsupportedPropType {
-                                type_name: instance.class.to_string(),
-                                prop_name: prop_name.to_string(),
-                                prop_type: format!("{:?}", unknown_ty),
-                            });
-                        }
-                    };
-                }
-
-                None => {
-                    canonical_name = *prop_name;
-                    serialized_name = *prop_name;
-                    serialized_ty = prop_value.ty();
-                }
-            }
-
-            if !type_info.properties.contains_key(&canonical_name) {
-                let default_value = type_info
-                    .class_descriptor
-                    .and_then(|class| database.find_default_property(class, &canonical_name))
-                    .or_else(|| fallback_default_value(serialized_ty))
-                    .ok_or_else(|| {
-                        // Since we don't know how to generate the default value
-                        // for this property, we consider it unsupported.
-                        InnerError::UnsupportedPropType {
-                            type_name: instance.class.to_string(),
-                            prop_name: canonical_name.to_string(),
-                            prop_type: format!("{:?}", serialized_ty),
-                        }
-                    })?;
-
-                // There's no assurance that the default SharedString value
-                // will actually get serialized inside of the SSTR chunk, so we
-                // check here just to make sure.
-                if let Variant::SharedString(sstr) = default_value {
-                    if !self.shared_string_ids.contains_key(sstr) {
-                        self.shared_string_ids.insert(sstr.clone(), 0);
-                        self.shared_strings.push(sstr.clone());
-                    }
-                }
-
-                let ser_type = Type::from_rbx_type(serialized_ty).ok_or_else(|| {
-                    // This is a known value type, but rbx_binary doesn't have a
-                    // binary type value for it. rbx_binary might be out of
-                    // date?
-                    InnerError::UnsupportedPropType {
-                        type_name: instance.class.to_string(),
-                        prop_name: serialized_name.to_string(),
-                        prop_type: format!("{:?}", serialized_ty),
-                    }
-                })?;
-
-                type_info.properties.insert(
-                    canonical_name,
-                    PropInfo {
-                        prop_type: ser_type,
-                        serialized_name,
-                        aliases: UstrSet::new(),
-                        default_value,
-                        migration,
-                    },
-                );
-            }
-
-            // If the property we found on this instance is different than the
-            // canonical name for this property, stash it into the set of known
-            // aliases for this PropInfo.
-            if *prop_name != canonical_name {
-                let prop_info = type_info.properties.get_mut(&canonical_name).unwrap();
-=======
             let logical_property = type_info.get_or_create_logical_property(
                 &mut self.shared_strings,
                 &mut self.shared_string_ids,
@@ -642,7 +502,6 @@
                 *prop_name,
                 prop_value,
             )?;
->>>>>>> b841e881
 
             // Add default values until the desired len is reached.
             // This is required when previously collected instances
