use std::{
    borrow::{Borrow, Cow},
    collections::{BTreeMap, BTreeSet, HashMap, VecDeque},
    convert::TryInto,
    io::{self, Write},
    u32,
};

use rbx_dom_weak::{
    types::{
        Axes, BinaryString, CFrame, Color3, Color3uint8, Faces, Matrix3, Ref, UDim, UDim2, Variant,
        VariantType, Vector2, Vector3,
    },
    WeakDom,
};
use rbx_reflection::{ClassDescriptor, ClassTag, DataType};
use thiserror::Error;

use crate::{
    chunk::{ChunkBuilder, ChunkCompression},
    core::{
<<<<<<< HEAD
        find_canonical_property_descriptor, find_serialized_property_descriptor, RbxWriteExt,
        FILE_MAGIC_HEADER, FILE_SIGNATURE, FILE_VERSION,
=======
        find_property_descriptors, RbxWriteExt, FILE_MAGIC_HEADER, FILE_SIGNATURE, FILE_VERSION,
>>>>>>> 766c03a4
    },
    types::Type,
};

static FILE_FOOTER: &[u8] = b"</roblox>";

/// Represents an error that occurred during serialization.
#[derive(Debug, Error)]
#[error(transparent)]
pub struct Error {
    source: Box<InnerError>,
}

impl From<InnerError> for Error {
    fn from(inner: InnerError) -> Self {
        Self {
            source: Box::new(inner),
        }
    }
}

#[derive(Debug, Error)]
enum InnerError {
    #[error(transparent)]
    Io {
        #[from]
        source: io::Error,
    },

    #[error(
        "Property type mismatch: Expected {type_name}.{prop_name} to be of type {valid_type_names}, \
        but it was of type {actual_type_name} on instance {instance_full_name}",
    )]
    PropTypeMismatch {
        type_name: String,
        prop_name: String,
        valid_type_names: &'static str,
        actual_type_name: String,
        instance_full_name: String,
    },

    #[error("Unsupported property type: {type_name}.{prop_name} is of type {prop_type}")]
    UnsupportedPropType {
        type_name: String,
        prop_name: String,
        prop_type: String,
    },

    #[error("The instance with referent {referent:?} was not present in the dom.")]
    InvalidInstanceId { referent: Ref },
}

/// Serializes instances from an `WeakDom` into a writer in Roblox's binary
/// model format.
pub fn encode<W: Write>(dom: &WeakDom, refs: &[Ref], writer: W) -> Result<(), Error> {
    let mut serializer = BinarySerializer::new(dom, writer);

    serializer.add_instances(refs)?;

    log::debug!("Type info discovered: {:#?}", serializer.type_infos);

    serializer.generate_referents();

    log::trace!("Referents constructed: {:#?}", serializer.id_to_referent);

    serializer.write_header()?;
    serializer.serialize_metadata()?;
    serializer.serialize_instances()?;
    serializer.serialize_properties()?;
    serializer.serialize_parents()?;
    serializer.serialize_end()?;

    Ok(())
}

/// Represents all of the state during a single serialization session. A new
/// `BinarySerializer` object should be created every time we want to serialize
/// a binary model file.
struct BinarySerializer<'a, W> {
    /// The dom containing all of the instances that we're serializing.
    dom: &'a WeakDom,

    /// Where the binary output should be written.
    output: W,

    /// All of the instances, in a deterministic order, that we're going to be
    /// serializing.
    relevant_instances: Vec<Ref>,

    /// A map from rbx-dom's unique instance ID (Ref) to the ID space used in
    /// the binary model format, signed integers.
    id_to_referent: HashMap<Ref, i32>,

    /// All of the types of instance discovered by our serializer that we'll be
    /// writing into the output.
    ///
    /// These are stored sorted so that we naturally iterate over them in order
    /// and improve our chances of being deterministic.
    type_infos: BTreeMap<String, TypeInfo>,

    /// The next type ID that should be assigned if a type is discovered and
    /// added to the serializer.
    next_type_id: u32,
}

/// An instance class that our serializer knows about. We should have one struct
/// per unique ClassName.
#[derive(Debug)]
struct TypeInfo {
    /// The ID that this serializer will use to refer to this type of instance.
    type_id: u32,

    /// Whether this type is considered a service. Only one copy of a given
    /// service can exist for a given ServiceProvider. DataModel is the only
    /// ServiceProvider in most projects.
    is_service: bool,

    /// The IDs of all of the instances of this type.
    object_refs: Vec<Ref>,

    /// All of the defined properties for this type found on any instance of
    /// this type. Properties are keyed by their canonical name, and only one
    /// entry should be present for each logical property.
    ///
    /// Stored in a sorted map to try to ensure that we write out properties in
    /// a deterministic order.
    properties: BTreeMap<Cow<'static, str>, PropInfo>,

    /// A reference to the type's class descriptor from rbx_reflection, if this
    /// is a known class.
    class_descriptor: Option<&'static ClassDescriptor<'static>>,
}

/// A property on a specific class that our serializer knows about.
///
/// We should have one `PropInfo` per logical property per class that is used in
/// the document we are serializing. This means that even if `BasePart.Size` and
/// `BasePart.size` are present in the same document, they should share a
/// `PropInfo` as they are the same logical property.
#[derive(Debug)]
struct PropInfo {
    /// The binary format type ID that will be use to serialize this property.
    /// This type is related to the type of the serialized form of the logical
    /// property, but is not 1:1.
    ///
    /// For example, a property marked to serialize as a
    /// `VariantType::BinaryString` will serialize as `Type::String`, the same
    /// as the `Content` and `String` variants do.
    prop_type: Type,

    /// The serialized name for this property. This is the name that is actually
    /// written as part of the PROP chunk and may not line up with the canonical
    /// name for the property.
    serialized_name: Cow<'static, str>,

    /// A set containing the names of all aliases discovered while preparing to
    /// serialize this property. Ideally, this set will remain empty (and not
    /// allocate) in most cases. However, if an instance is missing a property
    /// from its canonical name, but does have another variant, we can use this
    /// set to recover and map those values.
    aliases: BTreeSet<String>,

    /// The default value for this property that should be used if any instances
    /// are missing this property.
    ///
    /// With the exception of newly-added properties, Roblox Studio will create
    /// files with instances that contain every property. When mixing old and
    /// newly-saved instances, or mixing instances generated from other tools,
    /// some properties may be missing. They will be populated from this value.
    ///
    /// Default values are first populated from the reflection database, if
    /// present, followed by an educated guess based on the type of the value.
    default_value: Cow<'static, Variant>,
}

impl<'a, W: Write> BinarySerializer<'a, W> {
    fn new(dom: &'a WeakDom, output: W) -> Self {
        BinarySerializer {
            dom,
            output,
            relevant_instances: Vec::new(),
            id_to_referent: HashMap::new(),
            type_infos: BTreeMap::new(),
            next_type_id: 0,
        }
    }

    /// Mark the given instance IDs and all of their descendants as intended for
    /// serialization with this serializer.
    fn add_instances(&mut self, referents: &[Ref]) -> Result<(), InnerError> {
        let mut to_visit = VecDeque::new();
        to_visit.extend(referents);

        while let Some(referent) = to_visit.pop_front() {
            self.relevant_instances.push(referent);
            self.collect_type_info(referent)?;

            // TODO: Turn into error
            let instance = self.dom.get_by_ref(referent).unwrap();
            to_visit.extend(instance.children());
        }

        Ok(())
    }

    /// Collect information about all the different types of instance and their
    /// properties.
    fn collect_type_info(&mut self, referent: Ref) -> Result<(), InnerError> {
        let instance = self
            .dom
            .get_by_ref(referent)
            .ok_or_else(|| InnerError::InvalidInstanceId { referent })?;

        let type_info = self.get_or_create_type_info(&instance.class);
        type_info.object_refs.push(referent);

        for (prop_name, prop_value) in &instance.properties {
            let canonical_name;
            let serialized_name;
            let serialized_ty;

            match find_property_descriptors(&instance.class, prop_name) {
                Some(descriptors) => {
                    // For any properties that do not serialize, we can skip
                    // adding them to the set of type_infos.
                    let serialized = match descriptors.serialized {
                        Some(descriptor) => descriptor,
                        None => continue,
                    };

                    canonical_name = descriptors.canonical.name.clone();
                    serialized_name = serialized.name.clone();

                    serialized_ty = match &serialized.data_type {
                        DataType::Value(ty) => *ty,
                        DataType::Enum(_) => VariantType::EnumValue,

                        unknown_ty => {
                            // rbx_binary is not new enough to handle this kind
                            // of property, whatever it is.
                            return Err(InnerError::UnsupportedPropType {
                                type_name: instance.class.clone(),
                                prop_name: prop_name.clone(),
                                prop_type: format!("{:?}", unknown_ty),
                            });
                        }
                    };
                }

                None => {
                    canonical_name = Cow::Owned(prop_name.clone());
                    serialized_name = Cow::Owned(prop_name.clone());
                    serialized_ty = prop_value.ty();
                }
            }

            // In order to prevent cloning canonical_name in a rare branch,
            // we conditionally clone here if we'll need canonical_name after
            // it's inserted into type_info.properties.
            let canonical_name_if_different = if prop_name != &canonical_name {
                Some(canonical_name.clone())
            } else {
                None
            };

            if !type_info.properties.contains_key(&canonical_name) {
                let default_value = type_info
                    .class_descriptor
                    .and_then(|class| {
                        class
                            .default_properties
                            .get(&canonical_name)
                            .map(Cow::Borrowed)
                    })
                    .or_else(|| Self::fallback_default_value(serialized_ty).map(Cow::Owned))
                    .ok_or_else(|| {
                        // Since we don't know how to generate the default value
                        // for this property, we consider it unsupported.
                        InnerError::UnsupportedPropType {
                            type_name: instance.class.clone(),
                            prop_name: canonical_name.to_string(),
                            prop_type: format!("{:?}", serialized_ty),
                        }
                    })?;

                let ser_type = Type::from_rbx_type(serialized_ty).ok_or_else(|| {
                    // This is a known value type, but rbx_binary doesn't have a
                    // binary type value for it. rbx_binary might be out of
                    // date?
                    InnerError::UnsupportedPropType {
                        type_name: instance.class.clone(),
                        prop_name: serialized_name.to_string(),
                        prop_type: format!("{:?}", serialized_ty),
                    }
                })?;

                type_info.properties.insert(
                    canonical_name,
                    PropInfo {
                        prop_type: ser_type,
                        serialized_name,
                        aliases: BTreeSet::new(),
                        default_value,
                    },
                );
            }

            // If the property we found on this instance is different than the
            // canonical name for this property, stash it into the set of known
            // aliases for this PropInfo.
            if let Some(canonical_name) = canonical_name_if_different {
                let prop_info = type_info.properties.get_mut(&canonical_name).unwrap();

                if !prop_info.aliases.contains(prop_name) {
                    prop_info.aliases.insert(prop_name.clone());
                }
            }
        }

        Ok(())
    }

    /// Finds the type info from the given class name if it exists, or creates
    /// one and returns a reference to it if not.
    fn get_or_create_type_info(&mut self, class: &str) -> &mut TypeInfo {
        if !self.type_infos.contains_key(class) {
            let type_id = self.next_type_id;
            self.next_type_id += 1;

            let class_descriptor = rbx_reflection_database::get().classes.get(class);

            let is_service;
            if let Some(descriptor) = &class_descriptor {
                is_service = descriptor.tags.contains(&ClassTag::Service);
            } else {
                log::info!("The class {} is not known to rbx_binary", class);
                is_service = false;
            };

            let mut properties = BTreeMap::new();

            // Every instance has a property named Name. Even though
            // rbx_dom_weak encodes the name property specially, we still insert
            // this property into the type info and handle it like a regular
            // property during encoding.
            //
            // We can use a dummy default_value here because instances from
            // rbx_dom_weak always have a name set.
            properties.insert(
                Cow::Borrowed("Name"),
                PropInfo {
                    prop_type: Type::String,
                    serialized_name: Cow::Borrowed("Name"),
                    aliases: BTreeSet::new(),
                    default_value: Cow::Owned(Variant::String(String::new())),
                },
            );

            self.type_infos.insert(
                class.to_owned(),
                TypeInfo {
                    type_id,
                    is_service,
                    object_refs: Vec::new(),
                    properties,
                    class_descriptor,
                },
            );
        }

        // This unwrap will not panic because we always insert this key into
        // type_infos in this function.
        self.type_infos.get_mut(class).unwrap()
    }

    /// Populate the map from rbx-dom's instance ID space to the IDs that we'll
    /// be serializing to the model.
    fn generate_referents(&mut self) {
        self.id_to_referent.reserve(self.relevant_instances.len());

        for (next_referent, id) in self.relevant_instances.iter().enumerate() {
            self.id_to_referent
                .insert(*id, next_referent.try_into().unwrap());
        }
    }

    fn write_header(&mut self) -> Result<(), InnerError> {
        log::trace!("Writing header");

        self.output.write_all(FILE_MAGIC_HEADER)?;
        self.output.write_all(FILE_SIGNATURE)?;
        self.output.write_le_u16(FILE_VERSION)?;

        self.output.write_le_u32(self.type_infos.len() as u32)?;
        self.output
            .write_le_u32(self.relevant_instances.len() as u32)?;
        self.output.write_all(&[0; 8])?;

        Ok(())
    }

    /// Write out any metadata about this file, stored in a chunk named META.
    fn serialize_metadata(&mut self) -> Result<(), InnerError> {
        log::trace!("Writing metadata (currently no-op)");
        // TODO: There is no concept of metadata in a dom yet.
        Ok(())
    }

    /// Write out the declarations of all instances, stored in a series of
    /// chunks named INST.
    fn serialize_instances(&mut self) -> Result<(), InnerError> {
        log::trace!("Writing instance chunks");

        for (type_name, type_info) in &self.type_infos {
            log::trace!(
                "Writing chunk for {} ({} instances)",
                type_name,
                type_info.object_refs.len()
            );

            let mut chunk = ChunkBuilder::new(b"INST", ChunkCompression::Compressed);

            chunk.write_le_u32(type_info.type_id)?;
            chunk.write_string(type_name)?;

            // It's possible that this integer will be expanded in the future to
            // be a general version/format field instead of just service vs
            // non-service.
            //
            // At that point, we'll start thinking about it like it's a u8
            // instead of a bool.
            chunk.write_bool(type_info.is_service)?;

            chunk.write_le_u32(type_info.object_refs.len() as u32)?;

            chunk.write_referents(
                type_info
                    .object_refs
                    .iter()
                    .map(|id| self.id_to_referent[id]),
            )?;

            if type_info.is_service {
                // It's unclear what this byte is used for, but when the type is
                // a service (like Workspace, Lighting, etc), we need to write
                // the value `1` for every instance in our file of that type.
                //
                // In 99.9% of cases, there's only going to be one copy of a
                // given service, so we're not worried about doing this super
                // efficiently.
                for _ in 0..type_info.object_refs.len() {
                    chunk.write_u8(1)?;
                }
            }

            chunk.dump(&mut self.output)?;
        }

        Ok(())
    }

    /// Write out batch declarations of property values for the instances
    /// previously defined in the INST chunks. Property data is contained in
    /// chunks named PROP.
    fn serialize_properties(&mut self) -> Result<(), InnerError> {
        log::trace!("Writing properties");

        for (type_name, type_info) in &self.type_infos {
            for (prop_name, prop_info) in &type_info.properties {
                log::trace!(
                    "Writing property {}.{} (type {:?})",
                    type_name,
                    prop_name,
                    prop_info.prop_type
                );

                let mut chunk = ChunkBuilder::new(b"PROP", ChunkCompression::Compressed);

                chunk.write_le_u32(type_info.type_id)?;
                chunk.write_string(&prop_info.serialized_name)?;
                chunk.write_u8(prop_info.prop_type as u8)?;

                let dom = &self.dom;
                let values = type_info
                    .object_refs
                    .iter()
                    .map(|id| {
                        // This unwrap will not panic because we uphold the
                        // invariant that any ID in object_refs must be part of
                        // this dom.
                        let instance = dom.get_by_ref(*id).unwrap();

                        // We store the Name property in a different field for
                        // convenience, but when serializing to the binary model
                        // format we need to handle it just like other properties.
                        if prop_name == "Name" {
<<<<<<< HEAD
                            Cow::Owned(Variant::String(instance.name.clone()))
                        } else {
                            instance
                                .properties
                                .get(
                                    if let Some(descriptor) =
                                        find_canonical_property_descriptor(type_name, prop_name)
                                    {
                                        &*descriptor.name
                                    } else {
                                        prop_name
                                    },
                                )
                                .map(Cow::Borrowed)
                                .unwrap_or_else(|| Cow::Borrowed(prop_info.default_value.borrow()))
=======
                            return Cow::Owned(Variant::String(instance.name.clone()));
>>>>>>> 766c03a4
                        }

                        // Most properties will be stored on instances using the
                        // property's canonical name, so we'll try that first.
                        if let Some(property) = instance.properties.get(prop_name.as_ref()) {
                            return Cow::Borrowed(property);
                        }

                        // If there were any known aliases for this property
                        // used as part of this file, we can check those next.
                        for alias in &prop_info.aliases {
                            if let Some(property) = instance.properties.get(alias) {
                                return Cow::Borrowed(property);
                            }
                        }

                        // Finally, we can fall back to the default value we
                        // computed for this PropInfo. This is sourced from the
                        // reflection database if available, or falls back to a
                        // reasonable default.
                        Cow::Borrowed(prop_info.default_value.borrow())
                    })
                    .enumerate();

                // Helper to generate a type mismatch error with context from
                // this chunk.
                let type_mismatch =
                    |i: usize, bad_value: &Variant, valid_type_names: &'static str| {
                        Err(InnerError::PropTypeMismatch {
                            type_name: type_name.clone(),
                            prop_name: prop_name.to_string(),
                            valid_type_names,
                            actual_type_name: format!("{:?}", bad_value.ty()),
                            instance_full_name: self.full_name_for(type_info.object_refs[i]),
                        })
                    };

                match prop_info.prop_type {
                    Type::String => {
                        for (i, rbx_value) in values {
                            match rbx_value.as_ref() {
                                Variant::String(value) => {
                                    chunk.write_string(&value)?;
                                }
                                Variant::Content(value) => {
                                    chunk.write_string(value.as_ref())?;
                                }
                                Variant::BinaryString(value) => {
                                    chunk.write_binary_string(value.as_ref())?;
                                }
                                _ => {
                                    return type_mismatch(
                                        i,
                                        &rbx_value,
                                        "String, Content, or BinaryString",
                                    );
                                }
                            }
                        }
                    }
                    Type::Bool => {
                        for (i, rbx_value) in values {
                            match rbx_value.as_ref() {
                                Variant::Bool(value) => {
                                    chunk.write_bool(*value)?;
                                }
                                _ => {
                                    return type_mismatch(i, &rbx_value, "Bool");
                                }
                            }
                        }
                    }
                    Type::Int32 => {
                        let mut buf = Vec::with_capacity(values.len());

                        for (i, rbx_value) in values {
                            if let Variant::Int32(value) = rbx_value.as_ref() {
                                buf.push(*value);
                            } else {
                                return type_mismatch(i, &rbx_value, "Int32");
                            }
                        }

                        chunk.write_interleaved_i32_array(buf.into_iter())?;
                    }
                    Type::Float32 => {
                        let mut buf = Vec::with_capacity(values.len());

                        for (i, rbx_value) in values {
                            if let Variant::Float32(value) = rbx_value.as_ref() {
                                buf.push(*value);
                            } else {
                                return type_mismatch(i, &rbx_value, "Float32");
                            }
                        }

                        chunk.write_interleaved_f32_array(buf.into_iter())?;
                    }
                    Type::Float64 => {
                        for (i, rbx_value) in values {
                            if let Variant::Float64(value) = rbx_value.as_ref() {
                                chunk.write_le_f64(*value)?;
                            } else {
                                return type_mismatch(i, &rbx_value, "Float64");
                            }
                        }
                    }
                    Type::UDim => {
                        let mut scale = Vec::with_capacity(values.len());
                        let mut offset = Vec::with_capacity(values.len());

                        for (i, rbx_value) in values {
                            if let Variant::UDim(value) = rbx_value.as_ref() {
                                scale.push(value.scale);
                                offset.push(value.offset);
                            } else {
                                return type_mismatch(i, &rbx_value, "UDim");
                            }
                        }

                        chunk.write_interleaved_f32_array(scale.into_iter())?;
                        chunk.write_interleaved_i32_array(offset.into_iter())?;
                    }
                    Type::UDim2 => {
                        let mut scale_x = Vec::with_capacity(values.len());
                        let mut scale_y = Vec::with_capacity(values.len());
                        let mut offset_x = Vec::with_capacity(values.len());
                        let mut offset_y = Vec::with_capacity(values.len());

                        for (i, rbx_value) in values {
                            if let Variant::UDim2(value) = rbx_value.as_ref() {
                                scale_x.push(value.x.scale);
                                scale_y.push(value.y.scale);
                                offset_x.push(value.x.offset);
                                offset_y.push(value.y.offset);
                            } else {
                                return type_mismatch(i, &rbx_value, "UDim2");
                            }
                        }

                        chunk.write_interleaved_f32_array(scale_x.into_iter())?;
                        chunk.write_interleaved_f32_array(scale_y.into_iter())?;
                        chunk.write_interleaved_i32_array(offset_x.into_iter())?;
                        chunk.write_interleaved_i32_array(offset_y.into_iter())?;
                    }
                    Type::Faces => {
                        for (i, rbx_value) in values {
                            if let Variant::Faces(value) = rbx_value.as_ref() {
                                chunk.write_u8(value.bits())?;
                            } else {
                                return type_mismatch(i, &rbx_value, "Faces");
                            }
                        }
                    }
                    Type::Axes => {
                        for (i, rbx_value) in values {
                            if let Variant::Axes(value) = rbx_value.as_ref() {
                                chunk.write_u8(value.bits())?;
                            } else {
                                return type_mismatch(i, &rbx_value, "Axes");
                            }
                        }
                    }
                    Type::Color3 => {
                        let mut r = Vec::with_capacity(values.len());
                        let mut g = Vec::with_capacity(values.len());
                        let mut b = Vec::with_capacity(values.len());

                        for (i, rbx_value) in values {
                            if let Variant::Color3(value) = rbx_value.as_ref() {
                                r.push(value.r);
                                g.push(value.g);
                                b.push(value.b);
                            } else {
                                return type_mismatch(i, &rbx_value, "Color3");
                            }
                        }

                        chunk.write_interleaved_f32_array(r.into_iter())?;
                        chunk.write_interleaved_f32_array(g.into_iter())?;
                        chunk.write_interleaved_f32_array(b.into_iter())?;
                    }
                    Type::Vector2 => {
                        let mut x = Vec::with_capacity(values.len());
                        let mut y = Vec::with_capacity(values.len());

                        for (i, rbx_value) in values {
                            if let Variant::Vector2(value) = rbx_value.as_ref() {
                                x.push(value.x);
                                y.push(value.y)
                            } else {
                                return type_mismatch(i, &rbx_value, "Vector2");
                            }
                        }

                        chunk.write_interleaved_f32_array(x.into_iter())?;
                        chunk.write_interleaved_f32_array(y.into_iter())?;
                    }
                    Type::Vector3 => {
                        let mut x = Vec::with_capacity(values.len());
                        let mut y = Vec::with_capacity(values.len());
                        let mut z = Vec::with_capacity(values.len());

                        for (i, rbx_value) in values {
                            if let Variant::Vector3(value) = rbx_value.as_ref() {
                                x.push(value.x);
                                y.push(value.y);
                                z.push(value.z)
                            } else {
                                return type_mismatch(i, &rbx_value, "Vector3");
                            }
                        }

                        chunk.write_interleaved_f32_array(x.into_iter())?;
                        chunk.write_interleaved_f32_array(y.into_iter())?;
                        chunk.write_interleaved_f32_array(z.into_iter())?;
                    }
                    Type::CFrame => {
                        let mut rotations = Vec::with_capacity(values.len());
                        let mut x = Vec::with_capacity(values.len());
                        let mut y = Vec::with_capacity(values.len());
                        let mut z = Vec::with_capacity(values.len());

                        for (i, rbx_value) in values {
                            if let Variant::CFrame(value) = rbx_value.as_ref() {
                                rotations.push(value.orientation);
                                x.push(value.position.x);
                                y.push(value.position.y);
                                z.push(value.position.z);
                            } else {
                                return type_mismatch(i, &rbx_value, "CFrame");
                            }
                        }

                        for matrix in rotations {
                            // TODO write special cases; see: https://github.com/rojo-rbx/rbx-dom/issues/129
                            // Right now all CFrames are written as `0x00`,
                            // which means that their rotation matrix is written fully.
                            chunk.write_u8(0x00)?;

                            chunk.write_le_f32(matrix.x.x)?;
                            chunk.write_le_f32(matrix.x.y)?;
                            chunk.write_le_f32(matrix.x.z)?;

                            chunk.write_le_f32(matrix.y.x)?;
                            chunk.write_le_f32(matrix.y.y)?;
                            chunk.write_le_f32(matrix.y.z)?;

                            chunk.write_le_f32(matrix.z.x)?;
                            chunk.write_le_f32(matrix.z.y)?;
                            chunk.write_le_f32(matrix.z.z)?;
                        }

                        chunk.write_interleaved_f32_array(x.into_iter())?;
                        chunk.write_interleaved_f32_array(y.into_iter())?;
                        chunk.write_interleaved_f32_array(z.into_iter())?;
                    }
                    Type::Enum => {
                        let mut buf = Vec::with_capacity(values.len());

                        for (i, rbx_value) in values {
                            if let Variant::EnumValue(value) = rbx_value.as_ref() {
                                buf.push(value.to_u32());
                            } else {
                                return type_mismatch(i, &rbx_value, "Enum");
                            }
                        }

                        chunk.write_interleaved_u32_array(&buf)?;
                    }
                    Type::Color3uint8 => {
                        let mut r = Vec::with_capacity(values.len());
                        let mut g = Vec::with_capacity(values.len());
                        let mut b = Vec::with_capacity(values.len());

                        for (i, rbx_value) in values {
                            match rbx_value.as_ref() {
                                Variant::Color3uint8(value) => {
                                    r.push(value.r);
                                    g.push(value.g);
                                    b.push(value.b);
                                }
                                Variant::Color3(value) => {
                                    r.push((value.r.max(0.0).min(1.0) * 255.0).round() as u8);
                                    g.push((value.g.max(0.0).min(1.0) * 255.0).round() as u8);
                                    b.push((value.b.max(0.0).min(1.0) * 255.0).round() as u8);
                                }
                                _ => return type_mismatch(i, &rbx_value, "Color3uint8 or Color3"),
                            }
                        }

                        chunk.write_all(r.as_slice())?;
                        chunk.write_all(g.as_slice())?;
                        chunk.write_all(b.as_slice())?;
                    }
                    Type::Int64 => {
                        let mut buf = Vec::with_capacity(values.len());

                        for (i, rbx_value) in values {
                            if let Variant::Int64(value) = rbx_value.as_ref() {
                                buf.push(*value);
                            } else {
                                return type_mismatch(i, &rbx_value, "Int64");
                            }
                        }

                        chunk.write_interleaved_i64_array(buf.into_iter())?;
                    }
                    _ => {
                        return Err(InnerError::UnsupportedPropType {
                            type_name: type_name.clone(),
                            prop_name: prop_name.to_string(),
                            prop_type: format!("binary type {:?}", prop_info.prop_type),
                        });
                    }
                }

                chunk.dump(&mut self.output)?;
            }
        }

        Ok(())
    }

    /// Write out the hierarchical relations between instances, stored in a
    /// chunk named PRNT.
    fn serialize_parents(&mut self) -> Result<(), InnerError> {
        log::trace!("Writing parent relationships");

        let mut chunk = ChunkBuilder::new(b"PRNT", ChunkCompression::Compressed);

        chunk.write_u8(0)?; // PRNT version 0
        chunk.write_le_u32(self.relevant_instances.len() as u32)?;

        let object_referents = self
            .relevant_instances
            .iter()
            .map(|id| self.id_to_referent[id]);

        let parent_referents = self.relevant_instances.iter().map(|id| {
            let instance = self.dom.get_by_ref(*id).unwrap();

            // If there's no parent set OR our parent is not one of the
            // instances we're serializing, we use -1 to represent a null
            // parent.
            if instance.parent().is_some() {
                self.id_to_referent
                    .get(&instance.parent())
                    .cloned()
                    .unwrap_or(-1)
            } else {
                -1
            }
        });

        chunk.write_referents(object_referents)?;
        chunk.write_referents(parent_referents)?;

        chunk.dump(&mut self.output)?;

        Ok(())
    }

    /// Write the fixed, uncompressed end chunk used to verify that the file
    /// hasn't been truncated mistakenly. This chunk is named END\0, with a zero
    /// byte at the end.
    fn serialize_end(&mut self) -> Result<(), InnerError> {
        log::trace!("Writing file end");

        let mut end = ChunkBuilder::new(b"END\0", ChunkCompression::Uncompressed);
        end.write_all(FILE_FOOTER)?;
        end.dump(&mut self.output)?;

        Ok(())
    }

    /// Equivalent to Instance:GetFullName() from Roblox.
    fn full_name_for(&self, subject_ref: Ref) -> String {
        let mut components = Vec::new();
        let mut current_id = subject_ref;

        while current_id.is_some() {
            let instance = self.dom.get_by_ref(current_id).unwrap();
            components.push(instance.name.as_str());
            current_id = instance.parent();
        }

        let mut name = String::new();
        for component in components.iter().rev() {
            name.push_str(component);
            name.push('.');
        }
        name.pop();

        name
    }

    fn fallback_default_value(rbx_type: VariantType) -> Option<Variant> {
        Some(match rbx_type {
            VariantType::String => Variant::String(String::new()),
            VariantType::BinaryString => Variant::BinaryString(BinaryString::new()),
            VariantType::Bool => Variant::Bool(false),
            VariantType::Int32 => Variant::Int32(0),
            VariantType::Float32 => Variant::Float32(0.0),
            VariantType::Float64 => Variant::Float64(0.0),
            VariantType::UDim => Variant::UDim(UDim::new(0.0, 0)),
            VariantType::UDim2 => Variant::UDim2(UDim2::new(UDim::new(0.0, 0), UDim::new(0.0, 0))),
            VariantType::Faces => Variant::Faces(Faces::from_bits(0)?),
            VariantType::Axes => Variant::Axes(Axes::from_bits(0)?),
            VariantType::CFrame => Variant::CFrame(CFrame::new(
                Vector3::new(0.0, 0.0, 0.0),
                Matrix3::identity(),
            )),
            VariantType::Color3 => Variant::Color3(Color3::new(0.0, 0.0, 0.0)),
            VariantType::Vector2 => Variant::Vector2(Vector2::new(0.0, 0.0)),
            VariantType::Vector3 => Variant::Vector3(Vector3::new(0.0, 0.0, 0.0)),
            VariantType::Color3uint8 => Variant::Color3uint8(Color3uint8::new(0, 0, 0)),
            VariantType::Int64 => Variant::Int64(0),
            _ => return None,
        })
    }
}<|MERGE_RESOLUTION|>--- conflicted
+++ resolved
@@ -19,12 +19,7 @@
 use crate::{
     chunk::{ChunkBuilder, ChunkCompression},
     core::{
-<<<<<<< HEAD
-        find_canonical_property_descriptor, find_serialized_property_descriptor, RbxWriteExt,
-        FILE_MAGIC_HEADER, FILE_SIGNATURE, FILE_VERSION,
-=======
         find_property_descriptors, RbxWriteExt, FILE_MAGIC_HEADER, FILE_SIGNATURE, FILE_VERSION,
->>>>>>> 766c03a4
     },
     types::Type,
 };
@@ -521,25 +516,7 @@
                         // convenience, but when serializing to the binary model
                         // format we need to handle it just like other properties.
                         if prop_name == "Name" {
-<<<<<<< HEAD
-                            Cow::Owned(Variant::String(instance.name.clone()))
-                        } else {
-                            instance
-                                .properties
-                                .get(
-                                    if let Some(descriptor) =
-                                        find_canonical_property_descriptor(type_name, prop_name)
-                                    {
-                                        &*descriptor.name
-                                    } else {
-                                        prop_name
-                                    },
-                                )
-                                .map(Cow::Borrowed)
-                                .unwrap_or_else(|| Cow::Borrowed(prop_info.default_value.borrow()))
-=======
                             return Cow::Owned(Variant::String(instance.name.clone()));
->>>>>>> 766c03a4
                         }
 
                         // Most properties will be stored on instances using the
