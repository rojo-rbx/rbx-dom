use std::{
    borrow::{Borrow, Cow},
    collections::{BTreeMap, HashMap, VecDeque},
    io::{self, Write},
    u32,
};

use byteorder::{LittleEndian, WriteBytesExt};
use rbx_dom_weak::{
    types::{BinaryString, Color3, Ref, UDim, UDim2, Variant, VariantType, Vector2},
    WeakDom,
};
use rbx_reflection::{ClassDescriptor, ClassTag, DataType};
use thiserror::Error;

use crate::{
    chunk::{ChunkBuilder, ChunkCompression},
    core::{
        find_serialized_property_descriptor, RbxWriteExt, FILE_MAGIC_HEADER, FILE_SIGNATURE,
        FILE_VERSION,
    },
    types::Type,
};

static FILE_FOOTER: &[u8] = b"</roblox>";

/// Represents an error that occurred during serialization.
#[derive(Debug, Error)]
#[error(transparent)]
pub struct Error {
    source: Box<InnerError>,
}

impl From<InnerError> for Error {
    fn from(inner: InnerError) -> Self {
        Self {
            source: Box::new(inner),
        }
    }
}

#[derive(Debug, Error)]
enum InnerError {
    #[error(transparent)]
    Io {
        #[from]
        source: io::Error,
    },

    #[error(
        "Property type mismatch: Expected {type_name}.{prop_name} to be of type {valid_type_names}, \
        but it was of type {actual_type_name} on instance {instance_full_name}",
    )]
    PropTypeMismatch {
        type_name: String,
        prop_name: String,
        valid_type_names: &'static str,
        actual_type_name: String,
        instance_full_name: String,
    },

    #[error("Unsupported property type: {type_name}.{prop_name} is of type {prop_type}")]
    UnsupportedPropType {
        type_name: String,
        prop_name: String,
        prop_type: String,
    },

    #[error("The instance with referent {referent:?} was not present in the dom.")]
    InvalidInstanceId { referent: Ref },
}

/// Serializes instances from an `WeakDom` into a writer in Roblox's binary
/// model format.
pub fn encode<W: Write>(dom: &WeakDom, refs: &[Ref], writer: W) -> Result<(), Error> {
    let mut serializer = BinarySerializer::new(dom, writer);

    serializer.add_instances(refs)?;

    log::debug!("Type info discovered: {:#?}", serializer.type_infos);

    serializer.generate_referents();

    log::trace!("Referents constructed: {:#?}", serializer.id_to_referent);

    serializer.write_header()?;
    serializer.serialize_metadata()?;
    serializer.serialize_instances()?;
    serializer.serialize_properties()?;
    serializer.serialize_parents()?;
    serializer.serialize_end()?;

    Ok(())
}

/// Represents all of the state during a single serialization session. A new
/// `BinarySerializer` object should be created every time we want to serialize
/// a binary model file.
struct BinarySerializer<'a, W> {
    /// The dom containing all of the instances that we're serializing.
    dom: &'a WeakDom,

    /// Where the binary output should be written.
    output: W,

    /// All of the instances, in a deterministic order, that we're going to be
    /// serializing.
    relevant_instances: Vec<Ref>,

    /// A map from rbx-dom's unique instance ID (Ref) to the ID space used in
    /// the binary model format, signed integers.
    id_to_referent: HashMap<Ref, i32>,

    /// All of the types of instance discovered by our serializer that we'll be
    /// writing into the output.
    ///
    /// These are stored sorted so that we naturally iterate over them in order
    /// and improve our chances of being deterministic.
    type_infos: BTreeMap<String, TypeInfo>,

    /// The next type ID that should be assigned if a type is discovered and
    /// added to the serializer.
    next_type_id: u32,
}

/// An instance class that our serializer knows about. We should have one struct
/// per unique ClassName.
#[derive(Debug)]
struct TypeInfo {
    /// The ID that this serializer will use to refer to this type of instance.
    type_id: u32,

    /// Whether this type is considered a service. Only one copy of a given
    /// service can exist for a given ServiceProvider. DataModel is the only
    /// ServiceProvider in most projects.
    is_service: bool,

    /// The IDs of all of the instances of this type.
    object_refs: Vec<Ref>,

    /// All of the defined properties for this type found on any instance of
    /// this type.
    ///
    /// Stored in a sorted map to try to ensure that we write out properties in
    /// a deterministic order.
    properties: BTreeMap<String, PropInfo>,

    /// A reference to the type's class descriptor from rbx_reflection, if this
    /// is a known class.
    class_descriptor: Option<&'static ClassDescriptor<'static>>,
}

#[derive(Debug)]
struct PropInfo {
    prop_type: Type,
    default_value: Cow<'static, Variant>,
}

impl<'a, W: Write> BinarySerializer<'a, W> {
    fn new(dom: &'a WeakDom, output: W) -> Self {
        BinarySerializer {
            dom,
            output,
            relevant_instances: Vec::new(),
            id_to_referent: HashMap::new(),
            type_infos: BTreeMap::new(),
            next_type_id: 0,
        }
    }

    /// Mark the given instance IDs and all of their descendants as intended for
    /// serialization with this serializer.
    fn add_instances(&mut self, referents: &[Ref]) -> Result<(), InnerError> {
        let mut to_visit = VecDeque::new();
        to_visit.extend(referents);

        while let Some(referent) = to_visit.pop_front() {
            self.relevant_instances.push(referent);
            self.collect_type_info(referent)?;

            // TODO: Turn into error
            let instance = self.dom.get_by_ref(referent).unwrap();
            to_visit.extend(instance.children());
        }

        Ok(())
    }

    /// Collect information about all the different types of instance and their
    /// properties.
    fn collect_type_info(&mut self, referent: Ref) -> Result<(), InnerError> {
        let instance = self
            .dom
            .get_by_ref(referent)
            .ok_or_else(|| InnerError::InvalidInstanceId { referent })?;

        let type_info = self.get_or_create_type_info(&instance.class);
        type_info.object_refs.push(referent);

        for (prop_name, prop_value) in &instance.properties {
            let ser_name;
            let ser_rbx_type;

            match find_serialized_property_descriptor(&instance.class, prop_name) {
                Some(descriptor) => {
                    ser_name = descriptor.name.as_ref();
                    ser_rbx_type = match &descriptor.data_type {
                        DataType::Value(ty) => *ty,
                        DataType::Enum(_) => VariantType::EnumValue,
                        _ => {
                            // rbx_binary is not new enough to handle this kind
                            // of property, whatever it is.
                            panic!("Unsupported property type");
                        }
                    };
                }
                None => {
                    ser_name = prop_name.as_str();
                    ser_rbx_type = prop_value.ty();
                }
            }

            if !type_info.properties.contains_key(ser_name) {
                let default_value = type_info
                    .class_descriptor
                    .and_then(|class| {
                        class
                            .default_properties
                            .get(prop_name.as_str())
                            .map(Cow::Borrowed)
                    })
                    .or_else(|| Self::fallback_default_value(ser_rbx_type).map(Cow::Owned))
                    .ok_or_else(|| {
                        // Since we don't know how to generate the default value for
                        // this property, we consider it unsupported.
                        InnerError::UnsupportedPropType {
                            type_name: instance.class.clone(),
                            prop_name: prop_name.clone(),
                            prop_type: format!("{:?}", ser_rbx_type),
                        }
                    })?;

                let ser_type = Type::from_rbx_type(ser_rbx_type).ok_or_else(|| {
                    // This is a known value type, but rbx_binary doesn't have a
                    // binary type value for it. rbx_binary might be out of
                    // date?
                    InnerError::UnsupportedPropType {
                        type_name: instance.class.clone(),
                        prop_name: prop_name.clone(),
                        prop_type: format!("{:?}", ser_rbx_type),
                    }
                })?;

                type_info.properties.insert(
                    ser_name.to_owned(),
                    PropInfo {
                        prop_type: ser_type,
                        default_value,
                    },
                );
            }
        }

        Ok(())
    }

    /// Finds the type info from the given class name if it exists, or creates
    /// one and returns a reference to it if not.
    fn get_or_create_type_info(&mut self, class: &str) -> &mut TypeInfo {
        if !self.type_infos.contains_key(class) {
            let type_id = self.next_type_id;
            self.next_type_id += 1;

            let class_descriptor = rbx_reflection_database::get().classes.get(class);

            let is_service;
            if let Some(descriptor) = &class_descriptor {
                is_service = descriptor.tags.contains(&ClassTag::Service);
            } else {
                log::info!("The class {} is not known to rbx_binary", class);
                is_service = false;
            };

            let mut properties = BTreeMap::new();

            // Every instance has a property named Name. Even though
            // rbx_dom_weak encodes the name property specially, we still insert
            // this property into the type info and handle it like a regular
            // property during encoding.
            //
            // We can use a dummy default_value here because instances from
            // rbx_dom_weak always have a name set.
            properties.insert(
                "Name".to_owned(),
                PropInfo {
                    prop_type: Type::String,
                    default_value: Cow::Owned(Variant::String(String::new())),
                },
            );

            self.type_infos.insert(
                class.to_owned(),
                TypeInfo {
                    type_id,
                    is_service,
                    object_refs: Vec::new(),
                    properties,
                    class_descriptor,
                },
            );
        }

        // This unwrap will not panic because we always insert this key into
        // type_infos in this function.
        self.type_infos.get_mut(class).unwrap()
    }

    /// Populate the map from rbx-dom's instance ID space to the IDs that we'll
    /// be serializing to the model.
    fn generate_referents(&mut self) {
        self.id_to_referent.reserve(self.relevant_instances.len());

        let mut next_referent = 0;

        for id in &self.relevant_instances {
            self.id_to_referent.insert(*id, next_referent);
            next_referent += 1;
        }
    }

    fn write_header(&mut self) -> Result<(), InnerError> {
        log::trace!("Writing header");

        self.output.write_all(FILE_MAGIC_HEADER)?;
        self.output.write_all(FILE_SIGNATURE)?;
        self.output.write_u16::<LittleEndian>(FILE_VERSION)?;

        self.output
            .write_u32::<LittleEndian>(self.type_infos.len() as u32)?;
        self.output
            .write_u32::<LittleEndian>(self.relevant_instances.len() as u32)?;
        self.output.write_u64::<LittleEndian>(0)?;

        Ok(())
    }

    /// Write out any metadata about this file, stored in a chunk named META.
    fn serialize_metadata(&mut self) -> Result<(), InnerError> {
        log::trace!("Writing metadata (currently no-op)");
        // TODO: There is no concept of metadata in a dom yet.
        Ok(())
    }

    /// Write out the declarations of all instances, stored in a series of
    /// chunks named INST.
    fn serialize_instances(&mut self) -> Result<(), InnerError> {
        log::trace!("Writing instance chunks");

        for (type_name, type_info) in &self.type_infos {
            log::trace!(
                "Writing chunk for {} ({} instances)",
                type_name,
                type_info.object_refs.len()
            );

            let mut chunk = ChunkBuilder::new(b"INST", ChunkCompression::Compressed);

            chunk.write_u32::<LittleEndian>(type_info.type_id)?;
            chunk.write_string(type_name)?;

            // It's possible that this integer will be expanded in the future to
            // be a general version/format field instead of just service vs
            // non-service.
            //
            // At that point, we'll start thinking about it like it's a u8
            // instead of a bool.
            chunk.write_bool(type_info.is_service)?;

            chunk.write_u32::<LittleEndian>(type_info.object_refs.len() as u32)?;

            chunk.write_referents(
                type_info
                    .object_refs
                    .iter()
                    .map(|id| self.id_to_referent[id]),
            )?;

            if type_info.is_service {
                // It's unclear what this byte is used for, but when the type is
                // a service (like Workspace, Lighting, etc), we need to write
                // the value `1` for every instance in our file of that type.
                //
                // In 99.9% of cases, there's only going to be one copy of a
                // given service, so we're not worried about doing this super
                // efficiently.
                for _ in 0..type_info.object_refs.len() {
                    chunk.write_u8(1)?;
                }
            }

            chunk.dump(&mut self.output)?;
        }

        Ok(())
    }

    /// Write out batch declarations of property values for the instances
    /// previously defined in the INST chunks. Property data is contained in
    /// chunks named PROP.
    fn serialize_properties(&mut self) -> Result<(), InnerError> {
        log::trace!("Writing properties");

        for (type_name, type_info) in &self.type_infos {
            for (prop_name, prop_info) in &type_info.properties {
                log::trace!(
                    "Writing property {}.{} (type {:?})",
                    type_name,
                    prop_name,
                    prop_info.prop_type
                );

                let mut chunk = ChunkBuilder::new(b"PROP", ChunkCompression::Compressed);

                chunk.write_u32::<LittleEndian>(type_info.type_id)?;
                chunk.write_string(&prop_name)?;
                chunk.write_u8(prop_info.prop_type as u8)?;

                let dom = &self.dom;
                let values = type_info
                    .object_refs
                    .iter()
                    .map(|id| {
                        // This unwrap will not panic because we uphold the
                        // invariant that any ID in object_refs must be part of
                        // this dom.
                        let instance = dom.get_by_ref(*id).unwrap();

                        // We store the Name property in a different field for
                        // convenience, but when serializing to the binary model
                        // format we need to handle it just like other properties.
                        if prop_name == "Name" {
                            Cow::Owned(Variant::String(instance.name.clone()))
                        } else {
                            instance
                                .properties
                                .get(prop_name)
                                .map(Cow::Borrowed)
                                .unwrap_or(Cow::Borrowed(prop_info.default_value.borrow()))
                        }
                    })
                    .enumerate();

                // Helper to generate a type mismatch error with context from
                // this chunk.
                let type_mismatch =
                    |i: usize, bad_value: &Variant, valid_type_names: &'static str| {
                        Err(InnerError::PropTypeMismatch {
                            type_name: type_name.clone(),
                            prop_name: prop_name.clone(),
                            valid_type_names,
                            actual_type_name: format!("{:?}", bad_value.ty()),
                            instance_full_name: self.full_name_for(type_info.object_refs[i]),
                        })
                    };

                match prop_info.prop_type {
                    Type::String => {
                        for (i, rbx_value) in values {
                            match rbx_value.as_ref() {
                                Variant::String(value) => {
                                    chunk.write_string(&value)?;
                                }
                                Variant::Content(value) => {
                                    chunk.write_string(value.as_ref())?;
                                }
                                Variant::BinaryString(value) => {
                                    chunk.write_binary_string(value.as_ref())?;
                                }
                                _ => {
                                    return type_mismatch(
                                        i,
                                        &rbx_value,
                                        "String, Content, or BinaryString",
                                    );
                                }
                            }
                        }
                    }
                    Type::Bool => {
                        for (i, rbx_value) in values {
                            match rbx_value.as_ref() {
                                Variant::Bool(value) => {
                                    chunk.write_bool(*value)?;
                                }
                                _ => {
                                    return type_mismatch(i, &rbx_value, "Bool");
                                }
                            }
                        }
                    }
                    Type::Int32 => {
                        let mut buf = Vec::with_capacity(values.len());

                        for (i, rbx_value) in values {
                            if let Variant::Int32(value) = rbx_value.as_ref() {
                                buf.push(*value);
                            } else {
                                return type_mismatch(i, &rbx_value, "Int32");
                            }
                        }

                        chunk.write_interleaved_i32_array(buf.into_iter())?;
                    }
                    Type::Float32 => {
                        let mut buf = Vec::with_capacity(values.len());

                        for (i, rbx_value) in values {
                            if let Variant::Float32(value) = rbx_value.as_ref() {
                                buf.push(*value);
                            } else {
                                return type_mismatch(i, &rbx_value, "Float32");
                            }
                        }

                        chunk.write_interleaved_f32_array(buf.into_iter())?;
                    }
                    Type::Float64 => {
                        for (i, rbx_value) in values {
                            if let Variant::Float64(value) = rbx_value.as_ref() {
                                chunk.write_f64::<LittleEndian>(*value)?;
                            } else {
                                return type_mismatch(i, &rbx_value, "Float64");
                            }
                        }
                    }
                    Type::UDim => {
                        let mut scale = Vec::with_capacity(values.len());
                        let mut offset = Vec::with_capacity(values.len());

                        for (i, rbx_value) in values {
                            if let Variant::UDim(value) = rbx_value.as_ref() {
                                scale.push(value.scale);
                                offset.push(value.offset);
                            } else {
                                return type_mismatch(i, &rbx_value, "UDim");
                            }
                        }

                        chunk.write_interleaved_f32_array(scale.into_iter())?;
                        chunk.write_interleaved_i32_array(offset.into_iter())?;
                    }
<<<<<<< HEAD
                    Type::Color3 => {
                        let mut r = Vec::with_capacity(values.len());
                        let mut g = Vec::with_capacity(values.len());
                        let mut b = Vec::with_capacity(values.len());

                        for (i, rbx_value) in values {
                            if let Variant::Color3(value) = rbx_value.as_ref() {
                                r.push(value.r);
                                g.push(value.g);
                                b.push(value.b);
                            } else {
                                return type_mismatch(i, &rbx_value, "Color3");
                            }
                        }

                        chunk.write_interleaved_f32_array(r.into_iter())?;
                        chunk.write_interleaved_f32_array(g.into_iter())?;
                        chunk.write_interleaved_f32_array(b.into_iter())?;
                    }
                    Type::Vector2 => {
                        let mut x = Vec::with_capacity(values.len());
                        let mut y = Vec::with_capacity(values.len());

                        for (i, rbx_value) in values {
                            if let Variant::Vector2(value) = rbx_value.as_ref() {
                                x.push(value.x);
                                y.push(value.y)
                            } else {
                                return type_mismatch(i, &rbx_value, "Vector2");
                            }
                        }

                        chunk.write_interleaved_f32_array(x.into_iter())?;
                        chunk.write_interleaved_f32_array(y.into_iter())?;
                    }
                    Type::UDim2 => {
                        let mut scale_x = Vec::with_capacity(values.len());
                        let mut scale_y = Vec::with_capacity(values.len());
                        let mut offset_x = Vec::with_capacity(values.len());
                        let mut offset_y = Vec::with_capacity(values.len());

                        for (i, rbx_value) in values {
                            if let Variant::UDim2(value) = rbx_value.as_ref() {
                                scale_x.push(value.x.scale);
                                scale_y.push(value.y.scale);
                                offset_x.push(value.x.offset);
                                offset_y.push(value.y.offset);
                            } else {
                                return type_mismatch(i, &rbx_value, "UDim2");
                            }
                        }

                        chunk.write_interleaved_f32_array(scale_x.into_iter())?;
                        chunk.write_interleaved_f32_array(scale_y.into_iter())?;
                        chunk.write_interleaved_i32_array(offset_x.into_iter())?;
                        chunk.write_interleaved_i32_array(offset_y.into_iter())?;
=======
                    Type::Int64 => {
                        let mut buf = Vec::with_capacity(values.len());

                        for (i, rbx_value) in values {
                            if let Variant::Int64(value) = rbx_value.as_ref() {
                                buf.push(*value);
                            } else {
                                return type_mismatch(i, &rbx_value, "Int64");
                            }
                        }

                        chunk.write_interleaved_i64_array(buf.into_iter())?;
>>>>>>> 18a5fdf9
                    }
                    _ => {
                        return Err(InnerError::UnsupportedPropType {
                            type_name: type_name.clone(),
                            prop_name: prop_name.clone(),
                            prop_type: format!("binary type {:?}", prop_info.prop_type),
                        });
                    }
                }

                chunk.dump(&mut self.output)?;
            }
        }

        Ok(())
    }

    /// Write out the hierarchical relations between instances, stored in a
    /// chunk named PRNT.
    fn serialize_parents(&mut self) -> Result<(), InnerError> {
        log::trace!("Writing parent relationships");

        let mut chunk = ChunkBuilder::new(b"PRNT", ChunkCompression::Compressed);

        chunk.write_u8(0)?; // PRNT version 0
        chunk.write_u32::<LittleEndian>(self.relevant_instances.len() as u32)?;

        let object_referents = self
            .relevant_instances
            .iter()
            .map(|id| self.id_to_referent[id]);

        let parent_referents = self.relevant_instances.iter().map(|id| {
            let instance = self.dom.get_by_ref(*id).unwrap();

            // If there's no parent set OR our parent is not one of the
            // instances we're serializing, we use -1 to represent a null
            // parent.
            if instance.parent().is_some() {
                self.id_to_referent
                    .get(&instance.parent())
                    .cloned()
                    .unwrap_or(-1)
            } else {
                -1
            }
        });

        chunk.write_referents(object_referents)?;
        chunk.write_referents(parent_referents)?;

        chunk.dump(&mut self.output)?;

        Ok(())
    }

    /// Write the fixed, uncompressed end chunk used to verify that the file
    /// hasn't been truncated mistakenly. This chunk is named END\0, with a zero
    /// byte at the end.
    fn serialize_end(&mut self) -> Result<(), InnerError> {
        log::trace!("Writing file end");

        let mut end = ChunkBuilder::new(b"END\0", ChunkCompression::Uncompressed);
        end.write_all(FILE_FOOTER)?;
        end.dump(&mut self.output)?;

        Ok(())
    }

    /// Equivalent to Instance:GetFullName() from Roblox.
    fn full_name_for(&self, subject_ref: Ref) -> String {
        let mut components = Vec::new();
        let mut current_id = subject_ref;

        while current_id.is_some() {
            let instance = self.dom.get_by_ref(current_id).unwrap();
            components.push(instance.name.as_str());
            current_id = instance.parent();
        }

        let mut name = String::new();
        for component in components.iter().rev() {
            name.push_str(component);
            name.push('.');
        }
        name.pop();

        name
    }

    fn fallback_default_value(rbx_type: VariantType) -> Option<Variant> {
        Some(match rbx_type {
            VariantType::String => Variant::String(String::new()),
            VariantType::BinaryString => Variant::BinaryString(BinaryString::new()),
            VariantType::Bool => Variant::Bool(false),
            VariantType::Int32 => Variant::Int32(0),
<<<<<<< HEAD
            VariantType::Float32 => Variant::Float32(0.0),
            VariantType::Float64 => Variant::Float64(0.0),
            VariantType::UDim => Variant::UDim(UDim {
                scale: 0.0,
                offset: 0,
            }),
            VariantType::Color3 => Variant::Color3(Color3 {
                r: 0.0,
                g: 0.0,
                b: 0.0,
            }),
            VariantType::Vector2 => Variant::Vector2(Vector2 { x: 0.0, y: 0.0 }),
            VariantType::UDim2 => Variant::UDim2(UDim2 {
                x: UDim {
                    scale: 0.0,
                    offset: 0,
                },
                y: UDim {
                    scale: 0.0,
                    offset: 0,
                },
            }),
=======
            VariantType::Float32 => Variant::Float32(0 as f32),
            VariantType::Float64 => Variant::Float64(0 as f64),
            VariantType::UDim => Variant::UDim(UDim::new(0 as f32, 0)),
            VariantType::Int64 => Variant::Int64(0 as i64),
>>>>>>> 18a5fdf9
            _ => return None,
        })
    }
}<|MERGE_RESOLUTION|>--- conflicted
+++ resolved
@@ -549,42 +549,6 @@
                         chunk.write_interleaved_f32_array(scale.into_iter())?;
                         chunk.write_interleaved_i32_array(offset.into_iter())?;
                     }
-<<<<<<< HEAD
-                    Type::Color3 => {
-                        let mut r = Vec::with_capacity(values.len());
-                        let mut g = Vec::with_capacity(values.len());
-                        let mut b = Vec::with_capacity(values.len());
-
-                        for (i, rbx_value) in values {
-                            if let Variant::Color3(value) = rbx_value.as_ref() {
-                                r.push(value.r);
-                                g.push(value.g);
-                                b.push(value.b);
-                            } else {
-                                return type_mismatch(i, &rbx_value, "Color3");
-                            }
-                        }
-
-                        chunk.write_interleaved_f32_array(r.into_iter())?;
-                        chunk.write_interleaved_f32_array(g.into_iter())?;
-                        chunk.write_interleaved_f32_array(b.into_iter())?;
-                    }
-                    Type::Vector2 => {
-                        let mut x = Vec::with_capacity(values.len());
-                        let mut y = Vec::with_capacity(values.len());
-
-                        for (i, rbx_value) in values {
-                            if let Variant::Vector2(value) = rbx_value.as_ref() {
-                                x.push(value.x);
-                                y.push(value.y)
-                            } else {
-                                return type_mismatch(i, &rbx_value, "Vector2");
-                            }
-                        }
-
-                        chunk.write_interleaved_f32_array(x.into_iter())?;
-                        chunk.write_interleaved_f32_array(y.into_iter())?;
-                    }
                     Type::UDim2 => {
                         let mut scale_x = Vec::with_capacity(values.len());
                         let mut scale_y = Vec::with_capacity(values.len());
@@ -606,7 +570,42 @@
                         chunk.write_interleaved_f32_array(scale_y.into_iter())?;
                         chunk.write_interleaved_i32_array(offset_x.into_iter())?;
                         chunk.write_interleaved_i32_array(offset_y.into_iter())?;
-=======
+                    }
+                    Type::Color3 => {
+                        let mut r = Vec::with_capacity(values.len());
+                        let mut g = Vec::with_capacity(values.len());
+                        let mut b = Vec::with_capacity(values.len());
+
+                        for (i, rbx_value) in values {
+                            if let Variant::Color3(value) = rbx_value.as_ref() {
+                                r.push(value.r);
+                                g.push(value.g);
+                                b.push(value.b);
+                            } else {
+                                return type_mismatch(i, &rbx_value, "Color3");
+                            }
+                        }
+
+                        chunk.write_interleaved_f32_array(r.into_iter())?;
+                        chunk.write_interleaved_f32_array(g.into_iter())?;
+                        chunk.write_interleaved_f32_array(b.into_iter())?;
+                    }
+                    Type::Vector2 => {
+                        let mut x = Vec::with_capacity(values.len());
+                        let mut y = Vec::with_capacity(values.len());
+
+                        for (i, rbx_value) in values {
+                            if let Variant::Vector2(value) = rbx_value.as_ref() {
+                                x.push(value.x);
+                                y.push(value.y)
+                            } else {
+                                return type_mismatch(i, &rbx_value, "Vector2");
+                            }
+                        }
+
+                        chunk.write_interleaved_f32_array(x.into_iter())?;
+                        chunk.write_interleaved_f32_array(y.into_iter())?;
+                    }
                     Type::Int64 => {
                         let mut buf = Vec::with_capacity(values.len());
 
@@ -619,7 +618,6 @@
                         }
 
                         chunk.write_interleaved_i64_array(buf.into_iter())?;
->>>>>>> 18a5fdf9
                     }
                     _ => {
                         return Err(InnerError::UnsupportedPropType {
@@ -716,19 +714,12 @@
             VariantType::BinaryString => Variant::BinaryString(BinaryString::new()),
             VariantType::Bool => Variant::Bool(false),
             VariantType::Int32 => Variant::Int32(0),
-<<<<<<< HEAD
             VariantType::Float32 => Variant::Float32(0.0),
             VariantType::Float64 => Variant::Float64(0.0),
             VariantType::UDim => Variant::UDim(UDim {
                 scale: 0.0,
                 offset: 0,
             }),
-            VariantType::Color3 => Variant::Color3(Color3 {
-                r: 0.0,
-                g: 0.0,
-                b: 0.0,
-            }),
-            VariantType::Vector2 => Variant::Vector2(Vector2 { x: 0.0, y: 0.0 }),
             VariantType::UDim2 => Variant::UDim2(UDim2 {
                 x: UDim {
                     scale: 0.0,
@@ -739,12 +730,13 @@
                     offset: 0,
                 },
             }),
-=======
-            VariantType::Float32 => Variant::Float32(0 as f32),
-            VariantType::Float64 => Variant::Float64(0 as f64),
-            VariantType::UDim => Variant::UDim(UDim::new(0 as f32, 0)),
-            VariantType::Int64 => Variant::Int64(0 as i64),
->>>>>>> 18a5fdf9
+            VariantType::Color3 => Variant::Color3(Color3 {
+                r: 0.0,
+                g: 0.0,
+                b: 0.0,
+            }),
+            VariantType::Vector2 => Variant::Vector2(Vector2 { x: 0.0, y: 0.0 }),
+            VariantType::Int64 => Variant::Int64(0),
             _ => return None,
         })
     }
