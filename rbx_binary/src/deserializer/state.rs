use std::{borrow::Cow, collections::VecDeque, convert::TryInto, io::Read};

use ahash::{HashMap, HashMapExt, HashSet, HashSetExt};
use rbx_dom_weak::{
    types::{
        Attributes, Axes, BinaryString, BrickColor, CFrame, Color3, Color3uint8, ColorSequence,
        ColorSequenceKeypoint, Content, ContentId, CustomPhysicalProperties, Enum, Faces, Font,
        FontStyle, FontWeight, MaterialColors, Matrix3, NumberRange, NumberSequence,
        NumberSequenceKeypoint, PhysicalProperties, Ray, Rect, Ref, SecurityCapabilities,
        SharedString, Tags, UDim, UDim2, UniqueId, Variant, VariantType, Vector2, Vector3,
        Vector3int16,
    },
    InstanceBuilder, Ustr, WeakDom,
};
use rbx_reflection::{DataType, PropertyKind, PropertySerialization, ReflectionDatabase};

use crate::{
<<<<<<< HEAD
    chunk::Chunk,
    core::{find_property_descriptors, read_binary_string_slice, read_string_slice, RbxReadExt},
=======
    core::{find_property_descriptors, RbxReadExt},
>>>>>>> 3f216970
    types::Type,
};

use super::{error::InnerError, header::FileHeader, Deserializer};

pub(super) struct DeserializerState<'db> {
    /// The user-provided configuration that we should use.
    deserializer: &'db Deserializer<'db>,

    /// The tree that instances should be written into. Eventually returned to
    /// the user.
    tree: WeakDom,

    /// The metadata contained in the file, which affects how some constructs
    /// are interpreted by Roblox.
    metadata: HashMap<String, String>,

    /// The SharedStrings contained in the file, if any, in the order that they
    /// appear in the file.
    shared_strings: Vec<SharedString>,

    /// All of the instance types described by the file so far.
    type_infos: HashMap<u32, TypeInfo>,

    /// All of the instances known by the deserializer.
    instances_by_ref: HashMap<i32, Instance>,

    /// Referents for all of the instances with no parent, in order they appear
    /// in the file.
    root_instance_refs: Vec<i32>,

    /// Contains a set of unknown type IDs that we've encountered so far while
    /// deserializing this file. We use this map in order to ensure we only
    /// print one warning per unknown type ID when deserializing a file.
    unknown_type_ids: HashSet<u8>,
}

/// Represents a unique instance class. Binary models define all their instance
/// types up front and give them a short u32 identifier.
struct TypeInfo {
    /// The ID given to this type by the current file we're deserializing. This
    /// ID can be different for different files.
    type_id: u32,

    /// The common name for this type like `Folder` or `UserInputService`.
    type_name: Ustr,

    /// A list of the instances described by this file that are this type.
    referents: Vec<i32>,
}

/// Contains all the information we need to gather in order to construct an
/// instance. Incrementally built up by the deserializer as we decode different
/// chunks.
struct Instance {
    /// A work-in-progress builder that will be used to construct this instance.
    builder: InstanceBuilder,

    /// Document-defined IDs for the children of this instance.
    children: Vec<i32>,
}

/// Properties may be serialized under different names or types than
/// they ultimately should have in the DOM. CanonicalProperty
/// represents the "proper" name and type of a property, and possibly
/// contains a migration for some properties Roblox has replaced with
/// others (like Font, which has been superceded by FontFace).
#[derive(Debug)]
struct CanonicalProperty<'db> {
    name: Ustr,
    ty: VariantType,
    migration: Option<&'db PropertySerialization<'db>>,
}

fn find_canonical_property<'de>(
    database: &'de ReflectionDatabase,
    binary_type: Type,
    class_name: Ustr,
    prop_name: Ustr,
) -> Option<CanonicalProperty<'de>> {
    match find_property_descriptors(database, class_name, prop_name) {
        Some(descriptors) => {
            // If this descriptor is known but wasn't supposed to be
            // serialized, we should skip it.
            //
            // On 2021-09-07 (v494), BasePart.MaterialVariant was added as a
            // serializable Referent property. It was removed soon after, on
            // 2021-10-12 (v499). Any models saved during that period have
            // BasePart.MaterialVariant present.
            //
            // On 2022-03-08 (v517), BasePart.MaterialVariant was
            // reintroduced as a string property that does not serialize. It
            // serializes as MaterialVariantSerialized.
            //
            // In case we run into a model serialized during that period, or
            // this happens again, we need to make sure that the name we
            // found is the one that's supposed to serialize.
            if let PropertyKind::Canonical { serialization } = &descriptors.canonical.kind {
                if matches!(serialization, PropertySerialization::DoesNotSerialize) {
                    log::debug!(
                        "Skipping property {} as it is canonical and should not serialize.",
                        descriptors.canonical.name
                    );
                    return None;
                }
            }

            // TODO: Do we need an additional fix here?
            let canonical_name = descriptors.canonical.name;
            let canonical_type = match &descriptors.canonical.data_type {
                DataType::Value(ty) => *ty,
                DataType::Enum(_) => VariantType::Enum,
                _ => {
                    // TODO: Configurable handling of unknown types?
                    return None;
                }
            };
            let migration = match &descriptors.canonical.kind {
                PropertyKind::Canonical {
                    serialization: migration @ PropertySerialization::Migrate(_),
                } => Some(migration),
                _ => None,
            };

            log::trace!(
                "Known prop, canonical name {} and type {:?}, with {:?} migration",
                canonical_name,
                canonical_type,
                migration,
            );

            Some(CanonicalProperty {
                name: canonical_name.into(),
                ty: canonical_type,
                migration,
            })
        }
        None => {
            let canonical_type = match binary_type.to_default_rbx_type() {
                Some(rbx_type) => rbx_type,
                None => {
                    log::warn!("Unsupported prop type {:?}, skipping property", binary_type);
                    return None;
                }
            };

            log::trace!("Unknown prop, using type {:?}", canonical_type);

            Some(CanonicalProperty {
                name: prop_name,
                ty: canonical_type,
                migration: None,
            })
        }
    }
}

fn add_property(instance: &mut Instance, canonical_property: &CanonicalProperty, value: Variant) {
    if let Some(PropertySerialization::Migrate(migration)) = canonical_property.migration {
        let new_property_name = migration.new_property_name;
        let old_property_name = canonical_property.name;

        if !instance.builder.has_property(new_property_name) {
            log::trace!(
                "Attempting to migrate property {old_property_name} to {new_property_name}"
            );
            match migration.perform(&value) {
                Ok(new_value) => {
                    instance.builder.add_property(new_property_name, new_value);
                    log::trace!(
                        "Successfully migrated property {old_property_name} to {new_property_name}"
                    );
                }
                Err(e) => {
                    log::warn!("Failed to migrate property {old_property_name} to {new_property_name} because: {e}");
                }
            };
        }
    } else {
        instance
            .builder
            .add_property(canonical_property.name, value)
    }
}

impl<'db> DeserializerState<'db> {
    pub(super) fn new(
        deserializer: &'db Deserializer<'db>,
        header: &FileHeader,
    ) -> Result<Self, InnerError> {
        let mut tree = WeakDom::new(InstanceBuilder::new("DataModel"));

        let type_infos = HashMap::with_capacity(header.num_types as usize);
        let instances_by_ref = HashMap::with_capacity(1 + header.num_instances as usize);

        tree.reserve(header.num_instances as usize);

        Ok(DeserializerState {
            deserializer,
            tree,
            metadata: HashMap::new(),
            shared_strings: Vec::new(),
            type_infos,
            instances_by_ref,
            root_instance_refs: Vec::new(),
            unknown_type_ids: HashSet::new(),
        })
    }

    #[profiling::function]
    pub(super) fn decode_meta_chunk(&mut self, mut chunk: &[u8]) -> Result<(), InnerError> {
        let len = chunk.read_le_u32()?;
        self.metadata.reserve(len as usize);

        for _ in 0..len {
            let key = chunk.read_string()?;
            let value = chunk.read_string()?;

            self.metadata.insert(key, value);
        }

        Ok(())
    }

    #[profiling::function]
    pub(super) fn decode_sstr_chunk(&mut self, mut chunk: &[u8]) -> Result<(), InnerError> {
        let version = chunk.read_le_u32()?;

        if version != 0 {
            return Err(InnerError::UnknownChunkVersion {
                chunk_name: "SSTR",
                version,
            });
        }

        let num_entries = chunk.read_le_u32()?;

        for _ in 0..num_entries {
            chunk.read_exact(&mut [0; 16])?; // We don't do anything with the hash.
            let data = chunk.read_binary_string()?;
            self.shared_strings.push(SharedString::new(data));
        }

        Ok(())
    }

    #[profiling::function]
    pub(super) fn decode_inst_chunk(&mut self, mut chunk: &[u8]) -> Result<(), InnerError> {
        let type_id = chunk.read_le_u32()?;
        let type_name = read_string_slice(&mut chunk)?;
        let object_format = chunk.read_u8()?;
        let number_instances = chunk.read_le_u32()?;

        log::trace!(
            "INST chunk (type ID {}, type name {}, format {}, {} instances)",
            type_id,
            type_name,
            object_format,
            number_instances,
        );

        let mut referents = vec![0; number_instances as usize];
        chunk.read_referent_array(&mut referents)?;

        let prop_capacity = self
            .deserializer
            .database
            .classes
            .get(type_name)
            .map(|class| class.default_properties.len())
            .unwrap_or(0);

        // TODO: Check object_format and check for service markers if it's 1?

        for &referent in &referents {
            self.instances_by_ref.insert(
                referent,
                Instance {
                    builder: InstanceBuilder::with_property_capacity(type_name, prop_capacity),
                    children: Vec::new(),
                },
            );
        }

        self.type_infos.insert(
            type_id,
            TypeInfo {
                type_id,
                type_name: type_name.into(),
                referents,
            },
        );

        Ok(())
    }

    #[profiling::function]
    pub(super) fn decode_prop_chunk(&mut self, mut chunk: &[u8]) -> Result<(), InnerError> {
        let type_id = chunk.read_le_u32()?;
        let prop_name = read_string_slice(&mut chunk)?;

        let type_info = self
            .type_infos
            .get(&type_id)
            .ok_or(InnerError::InvalidTypeId { type_id })?;

        // PROP chunks that contain no type byte are ignored by Roblox. This can
        // happen when a new type is introduced.
        //
        // On 2021-04-08, OptionalCoordinateFrame was introduced, but its
        // serialized format was just a type ID followed by the prop name. This
        // leads us to believe that Roblox will silently ignore any PROP chunks
        // that end immediately after the prop name, so we do the same.
        let binary_type_byte = match chunk.read_u8() {
            Ok(byte) => byte,
            Err(_) => return Ok(()),
        };

        let binary_type: Type = match binary_type_byte.try_into() {
            Ok(ty) => ty,
            Err(_) => {
                if self.unknown_type_ids.insert(binary_type_byte) {
                    log::warn!(
                        "Unknown value type ID {byte:#04x} ({byte}) in Roblox \
                         binary model file. Found in property {class}.{prop}.",
                        byte = binary_type_byte,
                        class = type_info.type_name,
                        prop = prop_name,
                    );
                }

                return Ok(());
            }
        };

        log::trace!(
            "PROP chunk ({}.{}, instance type {}, prop type {}",
            type_info.type_name,
            prop_name,
            type_info.type_id,
            type_id
        );

        // The `Name` prop is special and is routed to a different spot for
        // rbx_dom_weak, so we handle it specially here.
        if prop_name == "Name" {
            // TODO: If an instance is never assigned a name through this code
            // path, we should use the reflection database to figure out its
            // default name. This should be rare: effectively never!

            for referent in &type_info.referents {
                let instance = self.instances_by_ref.get_mut(referent).unwrap();
                let binary_string = read_binary_string_slice(&mut chunk)?;
                let value = match std::str::from_utf8(binary_string) {
                    Ok(value) => Cow::Borrowed(value),
                    Err(_) => {
                        log::warn!(
                            "Performing lossy string conversion on property {}.{} because it did not contain UTF-8.
This may cause unexpected or broken behavior in your final results if you rely on this property being non UTF-8.",
                            type_info.type_name,
                            prop_name
                        );

                        String::from_utf8_lossy(binary_string)
                    }
                };
                instance.builder.set_name(value);
            }

            return Ok(());
        }

        let property = if let Some(property) = find_canonical_property(
            self.deserializer.database,
            binary_type,
            type_info.type_name,
            prop_name.into(),
        ) {
            property
        } else {
            return Ok(());
        };

        let canonical_type = property.ty;

        match binary_type {
            Type::String => match canonical_type {
                VariantType::String => {
                    for referent in &type_info.referents {
                        let instance = self.instances_by_ref.get_mut(referent).unwrap();
                        let binary_string = read_binary_string_slice(&mut chunk)?;
                        let value = match std::str::from_utf8(binary_string) {
                            Ok(value) => Cow::Borrowed(value),
                            Err(_) => {
                                log::warn!(
                            "Performing lossy string conversion on property {}.{} because it did not contain UTF-8.
This may cause unexpected or broken behavior in your final results if you rely on this property being non UTF-8.",
                                    type_info.type_name,
                                    property.name
                                );

                                String::from_utf8_lossy(binary_string)
                            }
                        };

                        add_property(instance, &property, value.as_ref().into());
                    }
                }
                VariantType::ContentId => {
                    for referent in &type_info.referents {
                        let instance = self.instances_by_ref.get_mut(referent).unwrap();
                        let value = chunk.read_string()?;
                        add_property(instance, &property, ContentId::from(value).into());
                    }
                }
                VariantType::BinaryString => {
                    for referent in &type_info.referents {
                        let instance = self.instances_by_ref.get_mut(referent).unwrap();
                        let value: BinaryString = chunk.read_binary_string()?.into();
                        add_property(instance, &property, value.into());
                    }
                }
                VariantType::Tags => {
                    for referent in &type_info.referents {
                        let instance = self.instances_by_ref.get_mut(referent).unwrap();
                        let buffer = read_binary_string_slice(&mut chunk)?;

                        let value =
                            Tags::decode(buffer).map_err(|_| InnerError::InvalidPropData {
                                type_name: type_info.type_name.to_string(),
                                prop_name: prop_name.to_owned(),
                                valid_value: "a list of valid null-delimited UTF-8 strings",
                                actual_value: "invalid UTF-8".to_string(),
                            })?;

                        add_property(instance, &property, value.into());
                    }
                }
                VariantType::Attributes => {
                    for referent in &type_info.referents {
                        let instance = self.instances_by_ref.get_mut(referent).unwrap();
                        let buffer = read_binary_string_slice(&mut chunk)?;

                        match Attributes::from_reader(buffer) {
                            Ok(value) => {
                                add_property(instance, &property, value.into());
                            }
                            Err(err) => {
                                log::warn!(
                                    "Failed to parse Attributes on {} because {:?}; falling back to BinaryString.

rbx-dom may require changes to fully support this property. Please open an issue at https://github.com/rojo-rbx/rbx-dom/issues and show this warning.",
                                    type_info.type_name,
                                    err
                                );

                                add_property(
                                    instance,
                                    &property,
                                    BinaryString::from(buffer).into(),
                                );
                            }
                        }
                    }
                }
                VariantType::MaterialColors => {
                    for referent in &type_info.referents {
                        let instance = self.instances_by_ref.get_mut(referent).unwrap();
                        let buffer = read_binary_string_slice(&mut chunk)?;
                        match MaterialColors::decode(buffer) {
                            Ok(value) => add_property(instance, &property, value.into()),
                            Err(err) => {
                                log::warn!(
                                    "Failed to parse MaterialColors on {} because {:?}; falling back to BinaryString.

rbx-dom may require changes to fully support this property. Please open an issue at https://github.com/rojo-rbx/rbx-dom/issues and show this warning.",
                                    type_info.type_name,
                                    err
                                );

                                add_property(
                                    instance,
                                    &property,
                                    BinaryString::from(buffer).into(),
                                );
                            }
                        }
                    }
                }
                invalid_type => {
                    return Err(InnerError::PropTypeMismatch {
                        type_name: type_info.type_name.to_string(),
                        prop_name: prop_name.to_owned(),
                        valid_type_names:
                            "String, ContentId, Content, Tags, Attributes, or BinaryString",
                        actual_type_name: format!("{:?}", invalid_type),
                    });
                }
            },
            Type::Bool => match canonical_type {
                VariantType::Bool => {
                    for referent in &type_info.referents {
                        let instance = self.instances_by_ref.get_mut(referent).unwrap();
                        let value = chunk.read_bool()?;
                        add_property(instance, &property, value.into());
                    }
                }
                invalid_type => {
                    return Err(InnerError::PropTypeMismatch {
                        type_name: type_info.type_name.to_string(),
                        prop_name: prop_name.to_owned(),
                        valid_type_names: "Bool",
                        actual_type_name: format!("{:?}", invalid_type),
                    });
                }
            },
            Type::Int32 => match canonical_type {
                VariantType::Int32 => {
                    let mut values = vec![0; type_info.referents.len()];
                    chunk.read_interleaved_i32_array(&mut values)?;

                    for (value, referent) in values.into_iter().zip(&type_info.referents) {
                        let instance = self.instances_by_ref.get_mut(referent).unwrap();
                        add_property(instance, &property, value.into());
                    }
                }
                // This branch allows values serialized as Int32 to be converted to Int64 when we expect a Int64
                // Basically, we convert Int32 to Int64 when we expect a Int64 but read a Int32
                // See: #301
                VariantType::Int64 => {
                    let mut values = vec![0; type_info.referents.len()];
                    chunk.read_interleaved_i32_array(&mut values)?;

                    for (value, referent) in values.into_iter().zip(&type_info.referents) {
                        let instance = self.instances_by_ref.get_mut(referent).unwrap();
                        let value_converted = i64::from(value);
                        add_property(instance, &property, value_converted.into());
                    }
                }
                invalid_type => {
                    return Err(InnerError::PropTypeMismatch {
                        type_name: type_info.type_name.to_string(),
                        prop_name: prop_name.to_owned(),
                        valid_type_names: "Int32",
                        actual_type_name: format!("{:?}", invalid_type),
                    });
                }
            },
            Type::Float32 => match canonical_type {
                VariantType::Float32 => {
                    let mut values = vec![0.0; type_info.referents.len()];
                    chunk.read_interleaved_f32_array(&mut values)?;

                    for (value, referent) in values.into_iter().zip(&type_info.referents) {
                        let instance = self.instances_by_ref.get_mut(referent).unwrap();
                        add_property(instance, &property, value.into());
                    }
                }
                invalid_type => {
                    return Err(InnerError::PropTypeMismatch {
                        type_name: type_info.type_name.to_string(),
                        prop_name: prop_name.to_owned(),
                        valid_type_names: "Float32",
                        actual_type_name: format!("{:?}", invalid_type),
                    });
                }
            },
            Type::Float64 => match canonical_type {
                VariantType::Float64 => {
                    for referent in &type_info.referents {
                        let instance = self.instances_by_ref.get_mut(referent).unwrap();
                        let value = chunk.read_le_f64()?;
                        add_property(instance, &property, value.into());
                    }
                }
                // This branch allows values serialized as Float32 to be converted to Float64 when we expect a Float64
                // Basically, we convert Float32 to Float64 when we expect a Float64 but read a Float32
                // See: #301
                VariantType::Float32 => {
                    let mut values = vec![0.0; type_info.referents.len()];
                    chunk.read_interleaved_f32_array(&mut values)?;

                    for (value, referent) in values.into_iter().zip(&type_info.referents) {
                        let instance = self.instances_by_ref.get_mut(referent).unwrap();
                        let converted_value = f64::from(value);
                        add_property(instance, &property, converted_value.into());
                    }
                }
                invalid_type => {
                    return Err(InnerError::PropTypeMismatch {
                        type_name: type_info.type_name.to_string(),
                        prop_name: prop_name.to_owned(),
                        valid_type_names: "Float64",
                        actual_type_name: format!("{:?}", invalid_type),
                    });
                }
            },
            Type::UDim => match canonical_type {
                VariantType::UDim => {
                    let mut scales = vec![0.0; type_info.referents.len()];
                    let mut offsets = vec![0; type_info.referents.len()];

                    chunk.read_interleaved_f32_array(&mut scales)?;
                    chunk.read_interleaved_i32_array(&mut offsets)?;

                    let values = scales
                        .into_iter()
                        .zip(offsets)
                        .map(|(scale, offset)| UDim::new(scale, offset));

                    for (value, referent) in values.zip(&type_info.referents) {
                        let instance = self.instances_by_ref.get_mut(referent).unwrap();
                        add_property(instance, &property, value.into());
                    }
                }
                invalid_type => {
                    return Err(InnerError::PropTypeMismatch {
                        type_name: type_info.type_name.to_string(),
                        prop_name: prop_name.to_owned(),
                        valid_type_names: "UDim",
                        actual_type_name: format!("{:?}", invalid_type),
                    });
                }
            },
            Type::UDim2 => match canonical_type {
                VariantType::UDim2 => {
                    let prop_count = type_info.referents.len();
                    let mut scale_x = vec![0.0; prop_count];
                    let mut scale_y = vec![0.0; prop_count];
                    let mut offset_x = vec![0; prop_count];
                    let mut offset_y = vec![0; prop_count];

                    chunk.read_interleaved_f32_array(&mut scale_x)?;
                    chunk.read_interleaved_f32_array(&mut scale_y)?;
                    chunk.read_interleaved_i32_array(&mut offset_x)?;
                    chunk.read_interleaved_i32_array(&mut offset_y)?;

                    let x = scale_x
                        .into_iter()
                        .zip(offset_x)
                        .map(|(scale, offset)| UDim::new(scale, offset));

                    let y = scale_y
                        .into_iter()
                        .zip(offset_y)
                        .map(|(scale, offset)| UDim::new(scale, offset));

                    let values = x.zip(y).map(|(x, y)| UDim2::new(x, y));

                    for (value, referent) in values.zip(&type_info.referents) {
                        let instance = self.instances_by_ref.get_mut(referent).unwrap();
                        add_property(instance, &property, value.into());
                    }
                }
                invalid_type => {
                    return Err(InnerError::PropTypeMismatch {
                        type_name: type_info.type_name.to_string(),
                        prop_name: prop_name.to_owned(),
                        valid_type_names: "UDim2",
                        actual_type_name: format!("{:?}", invalid_type),
                    });
                }
            },
            Type::Ray => match canonical_type {
                VariantType::Ray => {
                    for referent in &type_info.referents {
                        let origin_x = chunk.read_le_f32()?;
                        let origin_y = chunk.read_le_f32()?;
                        let origin_z = chunk.read_le_f32()?;
                        let direction_x = chunk.read_le_f32()?;
                        let direction_y = chunk.read_le_f32()?;
                        let direction_z = chunk.read_le_f32()?;

                        let instance = self.instances_by_ref.get_mut(referent).unwrap();

                        add_property(
                            instance,
                            &property,
                            Ray::new(
                                Vector3::new(origin_x, origin_y, origin_z),
                                Vector3::new(direction_x, direction_y, direction_z),
                            )
                            .into(),
                        );
                    }
                }
                invalid_type => {
                    return Err(InnerError::PropTypeMismatch {
                        type_name: type_info.type_name.to_string(),
                        prop_name: prop_name.to_owned(),
                        valid_type_names: "Ray",
                        actual_type_name: format!("{:?}", invalid_type),
                    });
                }
            },
            Type::Faces => match canonical_type {
                VariantType::Faces => {
                    for referent in &type_info.referents {
                        let instance = self.instances_by_ref.get_mut(referent).unwrap();
                        let value = chunk.read_u8()?;
                        let faces =
                            Faces::from_bits(value).ok_or_else(|| InnerError::InvalidPropData {
                                type_name: type_info.type_name.to_string(),
                                prop_name: prop_name.to_owned(),
                                valid_value: "less than 63",
                                actual_value: value.to_string(),
                            })?;

                        add_property(instance, &property, faces.into());
                    }
                }
                invalid_type => {
                    return Err(InnerError::PropTypeMismatch {
                        type_name: type_info.type_name.to_string(),
                        prop_name: prop_name.to_owned(),
                        valid_type_names: "Faces",
                        actual_type_name: format!("{:?}", invalid_type),
                    });
                }
            },
            Type::Axes => match canonical_type {
                VariantType::Axes => {
                    for referent in &type_info.referents {
                        let instance = self.instances_by_ref.get_mut(referent).unwrap();
                        let value = chunk.read_u8()?;

                        let axes =
                            Axes::from_bits(value).ok_or_else(|| InnerError::InvalidPropData {
                                type_name: type_info.type_name.to_string(),
                                prop_name: prop_name.to_owned(),
                                valid_value: "less than 7",
                                actual_value: value.to_string(),
                            })?;

                        add_property(instance, &property, axes.into());
                    }
                }
                invalid_type => {
                    return Err(InnerError::PropTypeMismatch {
                        type_name: type_info.type_name.to_string(),
                        prop_name: prop_name.to_owned(),
                        valid_type_names: "Axes",
                        actual_type_name: format!("{:?}", invalid_type),
                    });
                }
            },
            Type::BrickColor => match canonical_type {
                VariantType::BrickColor => {
                    let mut values = vec![0; type_info.referents.len()];
                    chunk.read_interleaved_u32_array(&mut values)?;

                    for (value, referent) in values.into_iter().zip(&type_info.referents) {
                        let instance = self.instances_by_ref.get_mut(referent).unwrap();
                        let color = value
                            .try_into()
                            .ok()
                            .and_then(BrickColor::from_number)
                            .ok_or_else(|| InnerError::InvalidPropData {
                                type_name: type_info.type_name.to_string(),
                                prop_name: prop_name.to_owned(),
                                valid_value: "a valid BrickColor",
                                actual_value: value.to_string(),
                            })?;

                        add_property(instance, &property, color.into());
                    }
                }
                invalid_type => {
                    return Err(InnerError::PropTypeMismatch {
                        type_name: type_info.type_name.to_string(),
                        prop_name: prop_name.to_owned(),
                        valid_type_names: "BrickColor",
                        actual_type_name: format!("{:?}", invalid_type),
                    });
                }
            },
            Type::Color3 => match canonical_type {
                VariantType::Color3 => {
                    let mut r = vec![0.0; type_info.referents.len()];
                    let mut g = vec![0.0; type_info.referents.len()];
                    let mut b = vec![0.0; type_info.referents.len()];

                    chunk.read_interleaved_f32_array(&mut r)?;
                    chunk.read_interleaved_f32_array(&mut g)?;
                    chunk.read_interleaved_f32_array(&mut b)?;

                    let colors = r
                        .into_iter()
                        .zip(g)
                        .zip(b)
                        .map(|((r, g), b)| Color3::new(r, g, b));

                    for (color, referent) in colors.zip(&type_info.referents) {
                        let instance = self.instances_by_ref.get_mut(referent).unwrap();
                        add_property(instance, &property, color.into());
                    }
                }
                invalid_type => {
                    return Err(InnerError::PropTypeMismatch {
                        type_name: type_info.type_name.to_string(),
                        prop_name: prop_name.to_owned(),
                        valid_type_names: "Color3",
                        actual_type_name: format!("{:?}", invalid_type),
                    });
                }
            },
            Type::Vector2 => match canonical_type {
                VariantType::Vector2 => {
                    let mut x = vec![0.0; type_info.referents.len()];
                    let mut y = vec![0.0; type_info.referents.len()];

                    chunk.read_interleaved_f32_array(&mut x)?;
                    chunk.read_interleaved_f32_array(&mut y)?;

                    let values = x.into_iter().zip(y).map(|(x, y)| Vector2::new(x, y));

                    for (value, referent) in values.zip(&type_info.referents) {
                        let instance = self.instances_by_ref.get_mut(referent).unwrap();
                        add_property(instance, &property, value.into());
                    }
                }
                invalid_type => {
                    return Err(InnerError::PropTypeMismatch {
                        type_name: type_info.type_name.to_string(),
                        prop_name: prop_name.to_owned(),
                        valid_type_names: "Vector2",
                        actual_type_name: format!("{:?}", invalid_type),
                    });
                }
            },
            Type::Vector3 => match canonical_type {
                VariantType::Vector3 => {
                    let mut x = vec![0.0; type_info.referents.len()];
                    let mut y = vec![0.0; type_info.referents.len()];
                    let mut z = vec![0.0; type_info.referents.len()];

                    chunk.read_interleaved_f32_array(&mut x)?;
                    chunk.read_interleaved_f32_array(&mut y)?;
                    chunk.read_interleaved_f32_array(&mut z)?;

                    let values = x
                        .into_iter()
                        .zip(y)
                        .zip(z)
                        .map(|((x, y), z)| Vector3::new(x, y, z));

                    for (value, referent) in values.zip(&type_info.referents) {
                        let instance = self.instances_by_ref.get_mut(referent).unwrap();
                        add_property(instance, &property, value.into());
                    }
                }
                invalid_type => {
                    return Err(InnerError::PropTypeMismatch {
                        type_name: type_info.type_name.to_string(),
                        prop_name: prop_name.to_owned(),
                        valid_type_names: "Vector3",
                        actual_type_name: format!("{:?}", invalid_type),
                    });
                }
            },
            Type::CFrame => match canonical_type {
                VariantType::CFrame => {
                    let referents = &type_info.referents;
                    let mut rotations = Vec::with_capacity(referents.len());

                    for _ in 0..referents.len() {
                        let id = chunk.read_u8()?;
                        if id == 0 {
                            rotations.push(Matrix3::new(
                                Vector3::new(
                                    chunk.read_le_f32()?,
                                    chunk.read_le_f32()?,
                                    chunk.read_le_f32()?,
                                ),
                                Vector3::new(
                                    chunk.read_le_f32()?,
                                    chunk.read_le_f32()?,
                                    chunk.read_le_f32()?,
                                ),
                                Vector3::new(
                                    chunk.read_le_f32()?,
                                    chunk.read_le_f32()?,
                                    chunk.read_le_f32()?,
                                ),
                            ));
                        } else if let Ok(basic_rotation) = Matrix3::from_basic_rotation_id(id) {
                            rotations.push(basic_rotation);
                        } else {
                            return Err(InnerError::BadRotationId {
                                type_name: type_info.type_name.to_string(),
                                prop_name: prop_name.to_owned(),
                                id,
                            });
                        }
                    }

                    let mut x = vec![0.0; referents.len()];
                    let mut y = vec![0.0; referents.len()];
                    let mut z = vec![0.0; referents.len()];

                    chunk.read_interleaved_f32_array(&mut x)?;
                    chunk.read_interleaved_f32_array(&mut y)?;
                    chunk.read_interleaved_f32_array(&mut z)?;

                    let values = x
                        .into_iter()
                        .zip(y)
                        .zip(z)
                        .map(|((x, y), z)| Vector3::new(x, y, z))
                        .zip(rotations)
                        .map(|(position, rotation)| CFrame::new(position, rotation));

                    for (cframe, referent) in values.zip(referents) {
                        let instance = self.instances_by_ref.get_mut(referent).unwrap();
                        add_property(instance, &property, cframe.into());
                    }
                }
                invalid_type => {
                    return Err(InnerError::PropTypeMismatch {
                        type_name: type_info.type_name.to_string(),
                        prop_name: prop_name.to_owned(),
                        valid_type_names: "CFrame",
                        actual_type_name: format!("{:?}", invalid_type),
                    });
                }
            },
            Type::Enum => match canonical_type {
                VariantType::Enum => {
                    let mut values = vec![0; type_info.referents.len()];
                    chunk.read_interleaved_u32_array(&mut values)?;

                    for (value, referent) in values.into_iter().zip(&type_info.referents) {
                        let instance = self.instances_by_ref.get_mut(referent).unwrap();
                        add_property(instance, &property, Enum::from_u32(value).into());
                    }
                }
                invalid_type => {
                    return Err(InnerError::PropTypeMismatch {
                        type_name: type_info.type_name.to_string(),
                        prop_name: prop_name.to_owned(),
                        valid_type_names: "Enum",
                        actual_type_name: format!("{:?}", invalid_type),
                    });
                }
            },
            Type::Ref => match canonical_type {
                VariantType::Ref => {
                    let mut refs = vec![0; type_info.referents.len()];
                    chunk.read_referent_array(&mut refs)?;

                    for (value, referent) in refs.into_iter().zip(&type_info.referents) {
                        let rbx_value = if let Some(instance) = self.instances_by_ref.get(&value) {
                            instance.builder.referent()
                        } else {
                            Ref::none()
                        };

                        let instance = self.instances_by_ref.get_mut(referent).unwrap();
                        add_property(instance, &property, rbx_value.into());
                    }
                }
                invalid_type => {
                    return Err(InnerError::PropTypeMismatch {
                        type_name: type_info.type_name.to_string(),
                        prop_name: prop_name.to_owned(),
                        valid_type_names: "Ref",
                        actual_type_name: format!("{:?}", invalid_type),
                    });
                }
            },
            Type::Vector3int16 => match canonical_type {
                VariantType::Vector3int16 => {
                    for referent in &type_info.referents {
                        let instance = self.instances_by_ref.get_mut(referent).unwrap();
                        add_property(
                            instance,
                            &property,
                            Vector3int16::new(
                                chunk.read_le_i16()?,
                                chunk.read_le_i16()?,
                                chunk.read_le_i16()?,
                            )
                            .into(),
                        )
                    }
                }
                invalid_type => {
                    return Err(InnerError::PropTypeMismatch {
                        type_name: type_info.type_name.to_string(),
                        prop_name: prop_name.to_owned(),
                        valid_type_names: "Vector3int16",
                        actual_type_name: format!("{:?}", invalid_type),
                    });
                }
            },
            Type::Font => match canonical_type {
                VariantType::Font => {
                    for referent in &type_info.referents {
                        let instance = self.instances_by_ref.get_mut(referent).unwrap();

                        let family = chunk.read_string()?;
                        let weight = FontWeight::from_u16(chunk.read_le_u16()?).unwrap_or_default();
                        let style = FontStyle::from_u8(chunk.read_u8()?).unwrap_or_default();
                        let cached_face_id = chunk.read_string()?;

                        let cached_face_id = if cached_face_id.is_empty() {
                            None
                        } else {
                            Some(cached_face_id)
                        };

                        add_property(
                            instance,
                            &property,
                            Font {
                                family,
                                weight,
                                style,
                                cached_face_id,
                            }
                            .into(),
                        );
                    }
                }
                invalid_type => {
                    return Err(InnerError::PropTypeMismatch {
                        type_name: type_info.type_name.to_string(),
                        prop_name: prop_name.to_owned(),
                        valid_type_names: "Font",
                        actual_type_name: format!("{:?}", invalid_type),
                    });
                }
            },
            Type::NumberSequence => match canonical_type {
                VariantType::NumberSequence => {
                    for referent in &type_info.referents {
                        let instance = self.instances_by_ref.get_mut(referent).unwrap();
                        let keypoint_count = chunk.read_le_u32()?;
                        let mut keypoints = Vec::with_capacity(keypoint_count as usize);

                        for _ in 0..keypoint_count {
                            keypoints.push(NumberSequenceKeypoint::new(
                                chunk.read_le_f32()?,
                                chunk.read_le_f32()?,
                                chunk.read_le_f32()?,
                            ))
                        }

                        add_property(instance, &property, NumberSequence { keypoints }.into())
                    }
                }
                invalid_type => {
                    return Err(InnerError::PropTypeMismatch {
                        type_name: type_info.type_name.to_string(),
                        prop_name: prop_name.to_owned(),
                        valid_type_names: "NumberSequence",
                        actual_type_name: format!("{:?}", invalid_type),
                    });
                }
            },
            Type::ColorSequence => match canonical_type {
                VariantType::ColorSequence => {
                    for referent in &type_info.referents {
                        let instance = self.instances_by_ref.get_mut(referent).unwrap();
                        let keypoint_count = chunk.read_le_u32()? as usize;
                        let mut keypoints = Vec::with_capacity(keypoint_count);

                        for _ in 0..keypoint_count {
                            keypoints.push(ColorSequenceKeypoint::new(
                                chunk.read_le_f32()?,
                                Color3::new(
                                    chunk.read_le_f32()?,
                                    chunk.read_le_f32()?,
                                    chunk.read_le_f32()?,
                                ),
                            ));

                            // envelope is serialized but doesn't do anything; don't do anything with it
                            chunk.read_le_f32()?;
                        }

                        add_property(instance, &property, ColorSequence { keypoints }.into())
                    }
                }
                invalid_type => {
                    return Err(InnerError::PropTypeMismatch {
                        type_name: type_info.type_name.to_string(),
                        prop_name: prop_name.to_owned(),
                        valid_type_names: "ColorSequence",
                        actual_type_name: format!("{:?}", invalid_type),
                    });
                }
            },
            Type::NumberRange => match canonical_type {
                VariantType::NumberRange => {
                    for referent in &type_info.referents {
                        let instance = self.instances_by_ref.get_mut(referent).unwrap();
                        add_property(
                            instance,
                            &property,
                            NumberRange::new(chunk.read_le_f32()?, chunk.read_le_f32()?).into(),
                        )
                    }
                }
                invalid_type => {
                    return Err(InnerError::PropTypeMismatch {
                        type_name: type_info.type_name.to_string(),
                        prop_name: prop_name.to_owned(),
                        valid_type_names: "NumberRange",
                        actual_type_name: format!("{:?}", invalid_type),
                    });
                }
            },
            Type::Rect => match canonical_type {
                VariantType::Rect => {
                    let len = type_info.referents.len();
                    let mut x_min = vec![0.0; len];
                    let mut y_min = vec![0.0; len];
                    let mut x_max = vec![0.0; len];
                    let mut y_max = vec![0.0; len];

                    chunk.read_interleaved_f32_array(&mut x_min)?;
                    chunk.read_interleaved_f32_array(&mut y_min)?;
                    chunk.read_interleaved_f32_array(&mut x_max)?;
                    chunk.read_interleaved_f32_array(&mut y_max)?;

                    let values = x_min.into_iter().zip(y_min).zip(x_max).zip(y_max).map(
                        |(((x_min, y_min), x_max), y_max)| {
                            Rect::new(Vector2::new(x_min, y_min), Vector2::new(x_max, y_max))
                        },
                    );

                    for (value, referent) in values.zip(&type_info.referents) {
                        let instance = self.instances_by_ref.get_mut(referent).unwrap();
                        add_property(instance, &property, value.into())
                    }
                }
                invalid_type => {
                    return Err(InnerError::PropTypeMismatch {
                        type_name: type_info.type_name.to_string(),
                        prop_name: prop_name.to_owned(),
                        valid_type_names: "Rect",
                        actual_type_name: format!("{:?}", invalid_type),
                    });
                }
            },
            Type::PhysicalProperties => match canonical_type {
                VariantType::PhysicalProperties => {
                    for referent in &type_info.referents {
                        let instance = self.instances_by_ref.get_mut(referent).unwrap();
                        let value = if chunk.read_u8()? == 1 {
                            Variant::PhysicalProperties(PhysicalProperties::Custom(
                                CustomPhysicalProperties {
                                    density: chunk.read_le_f32()?,
                                    friction: chunk.read_le_f32()?,
                                    elasticity: chunk.read_le_f32()?,
                                    friction_weight: chunk.read_le_f32()?,
                                    elasticity_weight: chunk.read_le_f32()?,
                                },
                            ))
                        } else {
                            Variant::PhysicalProperties(PhysicalProperties::Default)
                        };

                        add_property(instance, &property, value);
                    }
                }
                invalid_type => {
                    return Err(InnerError::PropTypeMismatch {
                        type_name: type_info.type_name.to_string(),
                        prop_name: prop_name.to_owned(),
                        valid_type_names: "PhysicalProperties",
                        actual_type_name: format!("{:?}", invalid_type),
                    });
                }
            },
            Type::Color3uint8 => match canonical_type {
                VariantType::Color3 => {
                    let len = type_info.referents.len();
                    let mut r = vec![0; len];
                    let mut g = vec![0; len];
                    let mut b = vec![0; len];

                    chunk.read_exact(r.as_mut_slice())?;
                    chunk.read_exact(g.as_mut_slice())?;
                    chunk.read_exact(b.as_mut_slice())?;

                    let colors = r
                        .into_iter()
                        .zip(g)
                        .zip(b)
                        .map(|((r, g), b)| Color3uint8::new(r, g, b));

                    for (color, referent) in colors.into_iter().zip(&type_info.referents) {
                        let instance = self.instances_by_ref.get_mut(referent).unwrap();
                        add_property(instance, &property, color.into());
                    }
                }
                invalid_type => {
                    return Err(InnerError::PropTypeMismatch {
                        type_name: type_info.type_name.to_string(),
                        prop_name: prop_name.to_owned(),
                        valid_type_names: "Color3",
                        actual_type_name: format!("{:?}", invalid_type),
                    });
                }
            },
            Type::Int64 => match canonical_type {
                VariantType::Int64 => {
                    let mut values = vec![0; type_info.referents.len()];
                    chunk.read_interleaved_i64_array(&mut values)?;

                    for (value, referent) in values.into_iter().zip(&type_info.referents) {
                        let instance = self.instances_by_ref.get_mut(referent).unwrap();
                        add_property(instance, &property, value.into());
                    }
                }
                invalid_type => {
                    return Err(InnerError::PropTypeMismatch {
                        type_name: type_info.type_name.to_string(),
                        prop_name: prop_name.to_owned(),
                        valid_type_names: "Int64",
                        actual_type_name: format!("{:?}", invalid_type),
                    });
                }
            },
            Type::SharedString => match canonical_type {
                VariantType::SharedString => {
                    let mut values = vec![0; type_info.referents.len()];
                    chunk.read_interleaved_u32_array(&mut values)?;

                    for (value, referent) in values.into_iter().zip(&type_info.referents) {
                        let shared_string =
                            self.shared_strings.get(value as usize).ok_or_else(|| {
                                InnerError::InvalidPropData {
                                    type_name: type_info.type_name.to_string(),
                                    prop_name: prop_name.to_owned(),
                                    valid_value: "a valid SharedString",
                                    actual_value: format!("{:?}", value),
                                }
                            })?;

                        let instance = self.instances_by_ref.get_mut(referent).unwrap();

                        add_property(instance, &property, shared_string.clone().into());
                    }
                }
                invalid_type => {
                    return Err(InnerError::PropTypeMismatch {
                        type_name: type_info.type_name.to_string(),
                        prop_name: prop_name.to_owned(),
                        valid_type_names: "SharedString",
                        actual_type_name: format!("{:?}", invalid_type),
                    })
                }
            },
            Type::OptionalCFrame => match canonical_type {
                VariantType::OptionalCFrame => {
                    let referents = &type_info.referents;
                    let mut rotations = Vec::with_capacity(referents.len());

                    // Roblox writes a type marker for CFrame here that we don't
                    // need to use. We explicitly check for this right now just
                    // in case we're wrong and we do need it!
                    let actual_type_id = chunk.read_u8()?;
                    if actual_type_id != Type::CFrame as u8 {
                        return Err(InnerError::BadOptionalCFrameFormat {
                            expected_type_name: String::from("CFrame"),
                            expected_type_id: Type::CFrame as u8,
                            actual_type_id,
                        });
                    }

                    for _ in 0..referents.len() {
                        let id = chunk.read_u8()?;
                        if id == 0 {
                            rotations.push(Matrix3::new(
                                Vector3::new(
                                    chunk.read_le_f32()?,
                                    chunk.read_le_f32()?,
                                    chunk.read_le_f32()?,
                                ),
                                Vector3::new(
                                    chunk.read_le_f32()?,
                                    chunk.read_le_f32()?,
                                    chunk.read_le_f32()?,
                                ),
                                Vector3::new(
                                    chunk.read_le_f32()?,
                                    chunk.read_le_f32()?,
                                    chunk.read_le_f32()?,
                                ),
                            ));
                        } else if let Ok(basic_rotation) = Matrix3::from_basic_rotation_id(id) {
                            rotations.push(basic_rotation);
                        } else {
                            return Err(InnerError::BadRotationId {
                                type_name: type_info.type_name.to_string(),
                                prop_name: prop_name.to_owned(),
                                id,
                            });
                        }
                    }

                    let mut x = vec![0.0; referents.len()];
                    let mut y = vec![0.0; referents.len()];
                    let mut z = vec![0.0; referents.len()];

                    chunk.read_interleaved_f32_array(&mut x)?;
                    chunk.read_interleaved_f32_array(&mut y)?;
                    chunk.read_interleaved_f32_array(&mut z)?;

                    // Roblox writes a type marker for Bool here that we don't
                    // need to use. We explicitly check for this right now just
                    // in case we're wrong and we do need it!
                    let actual_type_id = chunk.read_u8()?;
                    if actual_type_id != Type::Bool as u8 {
                        return Err(InnerError::BadOptionalCFrameFormat {
                            expected_type_name: String::from("Bool"),
                            expected_type_id: Type::Bool as u8,
                            actual_type_id,
                        });
                    }

                    let values = x
                        .into_iter()
                        .zip(y)
                        .zip(z)
                        .map(|((x, y), z)| Vector3::new(x, y, z))
                        .zip(rotations)
                        .map(|(position, rotation)| {
                            if chunk.read_u8().ok()? == 0 {
                                None
                            } else {
                                Some(CFrame::new(position, rotation))
                            }
                        });

                    for (cframe, referent) in values.zip(referents) {
                        let instance = self.instances_by_ref.get_mut(referent).unwrap();
                        add_property(instance, &property, cframe.into());
                    }
                }
                invalid_type => {
                    return Err(InnerError::PropTypeMismatch {
                        type_name: type_info.type_name.to_string(),
                        prop_name: prop_name.to_owned(),
                        valid_type_names: "OptionalCFrame",
                        actual_type_name: format!("{:?}", invalid_type),
                    });
                }
            },
            Type::UniqueId => match canonical_type {
                VariantType::UniqueId => {
                    let n = type_info.referents.len();
                    let mut values = vec![[0; 16]; n];
                    chunk.read_interleaved_bytes::<16>(&mut values)?;

                    for (i, referent) in type_info.referents.iter().enumerate() {
                        let mut value = values[i].as_slice();
                        let instance = self.instances_by_ref.get_mut(referent).unwrap();
                        add_property(
                            instance,
                            &property,
                            UniqueId::new(
                                value.read_be_u32()?,
                                value.read_be_u32()?,
                                value.read_be_i64()?.rotate_right(1),
                            )
                            .into(),
                        )
                    }
                }
                invalid_type => {
                    return Err(InnerError::PropTypeMismatch {
                        type_name: type_info.type_name.to_string(),
                        prop_name: prop_name.to_owned(),
                        valid_type_names: "UniqueId",
                        actual_type_name: format!("{:?}", invalid_type),
                    });
                }
            },
            Type::SecurityCapabilities => match canonical_type {
                VariantType::SecurityCapabilities => {
                    let mut values = vec![0; type_info.referents.len()];

                    chunk.read_interleaved_i64_array(values.as_mut_slice())?;

                    let values: Vec<SecurityCapabilities> = values
                        .into_iter()
                        .map(|value| SecurityCapabilities::from_bits(value as u64))
                        .collect();

                    for (referent, value) in type_info.referents.iter().zip(values) {
                        let instance = self.instances_by_ref.get_mut(referent).unwrap();
                        add_property(instance, &property, value.into())
                    }
                }
                invalid_type => {
                    return Err(InnerError::PropTypeMismatch {
                        type_name: type_info.type_name.to_string(),
                        prop_name: prop_name.to_owned(),
                        valid_type_names: "SecurityCapabilities",
                        actual_type_name: format!("{:?}", invalid_type),
                    });
                }
            },
            Type::Content => match canonical_type {
                VariantType::Content => {
                    let mut source_types = vec![0; type_info.referents.len()];
                    chunk.read_interleaved_i32_array(&mut source_types)?;

                    let uri_count = chunk.read_le_u32()? as usize;
                    let mut uris = VecDeque::with_capacity(uri_count);
                    for _ in 0..uri_count {
                        uris.push_front(chunk.read_string()?);
                    }

                    let object_count = chunk.read_le_u32()? as usize;
                    let mut objects: VecDeque<i32> = vec![0; object_count].into();
                    chunk.read_referent_array(objects.make_contiguous())?;

                    let external_count = chunk.read_le_u32().unwrap() as usize;
                    // We are advised by Roblox to just ignore this, as it's
                    // meant for internal use. If we want to use it in the
                    // future, it's a referent array.
                    let mut bytes = vec![0; external_count * 4];
                    chunk.read_to_end(&mut bytes)?;

                    for (referent, ty) in type_info.referents.iter().zip(source_types) {
                        let value = match ty {
                            0 => Content::none(),
                            1 => Content::from_uri(uris.pop_back().unwrap()),
                            2 => {
                                let read_value = objects.pop_back().unwrap();
                                Content::from_referent(
                                    if let Some(instance) = self.instances_by_ref.get(&read_value) {
                                        instance.builder.referent()
                                    } else {
                                        Ref::none()
                                    },
                                )
                            }
                            n => return Err(InnerError::BadContentType(n)),
                        };
                        let instance = self.instances_by_ref.get_mut(referent).unwrap();
                        add_property(instance, &property, value.into())
                    }
                }
                invalid_type => {
                    return Err(InnerError::PropTypeMismatch {
                        type_name: type_info.type_name.to_string(),
                        prop_name: prop_name.to_owned(),
                        valid_type_names: "Content",
                        actual_type_name: format!("{:?}", invalid_type),
                    });
                }
            },
        }

        Ok(())
    }

    #[profiling::function]
    pub(super) fn decode_prnt_chunk(&mut self, mut chunk: &[u8]) -> Result<(), InnerError> {
        let version = chunk.read_u8()?;

        if version != 0 {
            return Err(InnerError::UnknownChunkVersion {
                chunk_name: "PRNT",
                version: version as u32,
            });
        }

        let number_objects = chunk.read_le_u32()?;

        log::trace!("PRNT chunk ({} instances)", number_objects);

        let mut subjects = vec![0; number_objects as usize];
        let mut parents = vec![0; number_objects as usize];

        chunk.read_referent_array(&mut subjects)?;
        chunk.read_referent_array(&mut parents)?;

        for (id, parent_ref) in subjects.iter().copied().zip(parents.iter().copied()) {
            if parent_ref == -1 {
                self.root_instance_refs.push(id);
            } else {
                let instance = self.instances_by_ref.get_mut(&parent_ref).unwrap();
                instance.children.push(id);
            }
        }

        Ok(())
    }

    #[profiling::function]
    pub(super) fn decode_end_chunk(&mut self, _chunk: &[u8]) -> Result<(), InnerError> {
        log::trace!("END chunk");

        // We don't do any validation on the END chunk. There's no useful
        // information for us here as it just signals that the file hasn't been
        // truncated.

        Ok(())
    }

    /// Combines together all the decoded information to build and emplace
    /// instances in our tree.
    #[profiling::function]
    pub(super) fn finish(mut self) -> WeakDom {
        log::trace!("Constructing tree from deserialized data");

        // Track all the instances we need to construct. Order of construction
        // is important to preserve for both determinism and sometimes
        // functionality of models we handle.
        let mut instances_to_construct = VecDeque::new();

        // Any instance with a parent of -1 will be at the top level of the
        // tree. Because of the way rbx_dom_weak generally works, we need to
        // start at the top of the tree to begin construction.
        let root_ref = self.tree.root_ref();
        for &referent in &self.root_instance_refs {
            instances_to_construct.push_back((referent, root_ref));
        }

        while let Some((referent, parent_ref)) = instances_to_construct.pop_front() {
            let instance = self.instances_by_ref.remove(&referent).unwrap();
            let id = self.tree.insert(parent_ref, instance.builder);

            for referent in instance.children {
                instances_to_construct.push_back((referent, id));
            }
        }

        self.tree
    }
}<|MERGE_RESOLUTION|>--- conflicted
+++ resolved
@@ -15,12 +15,7 @@
 use rbx_reflection::{DataType, PropertyKind, PropertySerialization, ReflectionDatabase};
 
 use crate::{
-<<<<<<< HEAD
-    chunk::Chunk,
     core::{find_property_descriptors, read_binary_string_slice, read_string_slice, RbxReadExt},
-=======
-    core::{find_property_descriptors, RbxReadExt},
->>>>>>> 3f216970
     types::Type,
 };
 
