use std::{
    collections::{HashMap, VecDeque},
    convert::TryInto,
    io::{self, Read},
    str,
};

use byteorder::{LittleEndian, ReadBytesExt};
use rbx_dom_weak::{
<<<<<<< HEAD
    types::{Color3, Ref, UDim, Variant, VariantType},
=======
    types::{Ref, UDim, Variant, VariantType, Vector2},
>>>>>>> 43270d42
    InstanceBuilder, WeakDom,
};
use rbx_reflection::DataType;
use thiserror::Error;

use crate::{
    chunk::Chunk,
    core::{
        find_canonical_property_descriptor, RbxReadExt, FILE_MAGIC_HEADER, FILE_SIGNATURE,
        FILE_VERSION,
    },
    types::Type,
};

/// Represents an error that occurred during deserialization.
#[derive(Debug, Error)]
#[error(transparent)]
pub struct Error {
    source: Box<InnerError>,
}

impl From<InnerError> for Error {
    fn from(inner: InnerError) -> Self {
        Self {
            source: Box::new(inner),
        }
    }
}

#[derive(Debug, Error)]
pub(crate) enum InnerError {
    #[error(transparent)]
    Io {
        #[from]
        source: io::Error,
    },

    #[error("Invalid file header")]
    BadHeader,

    #[error("Unknown file version {version}. Known versions are: 0")]
    UnknownFileVersion { version: u16 },

    #[error("Unknown version {version} for chunk {chunk_name}")]
    UnknownChunkVersion {
        chunk_name: &'static str,
        version: u8,
    },

    #[error(
        "Type mismatch: Property {type_name}.{prop_name} should be {valid_type_names}, but it was {actual_type_name}",
    )]
    PropTypeMismatch {
        type_name: String,
        prop_name: String,
        valid_type_names: &'static str,
        actual_type_name: String,
    },

    #[error("File referred to type ID {type_id}, which was not declared")]
    InvalidTypeId { type_id: u32 },
}

pub(crate) fn decode<R: Read>(reader: R) -> Result<WeakDom, Error> {
    Ok(decode_inner(reader)?)
}

pub(crate) fn decode_inner<R: Read>(reader: R) -> Result<WeakDom, InnerError> {
    let mut deserializer = BinaryDeserializer::new(reader)?;

    loop {
        let chunk = Chunk::decode(&mut deserializer.input)?;

        match &chunk.name {
            b"META" => deserializer.decode_meta_chunk(&chunk.data)?,
            b"INST" => deserializer.decode_inst_chunk(&chunk.data)?,
            b"PROP" => deserializer.decode_prop_chunk(&chunk.data)?,
            b"PRNT" => deserializer.decode_prnt_chunk(&chunk.data)?,
            b"END\0" => {
                deserializer.decode_end_chunk(&chunk.data)?;
                break;
            }
            _ => match str::from_utf8(&chunk.name) {
                Ok(name) => log::info!("Unknown binary chunk name {}", name),
                Err(_) => log::info!("Unknown binary chunk name {:?}", chunk.name),
            },
        }
    }

    deserializer.construct_tree();

    Ok(deserializer.finish())
}

struct BinaryDeserializer<R> {
    /// The input data encoded as a binary model.
    input: R,

    /// The tree that instances should be written into. Eventually returned to
    /// the user.
    tree: WeakDom,

    /// The metadata contained in the file, which affects how some constructs
    /// are interpreted by Roblox.
    metadata: HashMap<String, String>,

    /// All of the instance types described by the file so far.
    type_infos: HashMap<u32, TypeInfo>,

    /// All of the instances known by the deserializer.
    instances_by_ref: HashMap<i32, Instance>,

    /// Referents for all of the instances with no parent, in order they appear
    /// in the file.
    root_instance_refs: Vec<i32>,
}

/// All the information contained in the header before any chunks are read from
/// the file.
pub(crate) struct FileHeader {
    /// The number of instance types (represented for us as `TypeInfo`) that are
    /// in this file. Generally useful to pre-size some containers before
    /// reading the file.
    pub(crate) num_types: u32,

    /// The total number of instances described by this file.
    pub(crate) num_instances: u32,
}

/// Represents a unique instance class. Binary models define all their instance
/// types up front and give them a short u32 identifier.
struct TypeInfo {
    /// The ID given to this type by the current file we're deserializing. This
    /// ID can be different for different files.
    type_id: u32,

    /// The common name for this type like `Folder` or `UserInputService`.
    type_name: String,

    /// A list of the instances described by this file that are this type.
    referents: Vec<i32>,
}

/// Contains all the information we need to gather in order to construct an
/// instance. Incrementally built up by the deserializer as we decode different
/// chunks.
struct Instance {
    /// The type of this instance, given as a type ID defined in the file.
    type_id: u32,

    /// Referents for the children of this instance.
    children: Vec<i32>,

    /// The properties found for this instance so far from the PROP chunk. Using
    /// a Vec preserves order in the unlikely event of a collision and is also
    /// compact storage since we don't need to look up properties by key.
    properties: Vec<(String, Variant)>,
}

impl<R: Read> BinaryDeserializer<R> {
    fn new(mut input: R) -> Result<Self, InnerError> {
        let tree = WeakDom::new(InstanceBuilder::new("DataModel"));

        let header = FileHeader::decode(&mut input)?;

        let type_infos = HashMap::with_capacity(header.num_types as usize);
        let instances_by_ref = HashMap::with_capacity(1 + header.num_instances as usize);

        Ok(BinaryDeserializer {
            input,
            tree,
            metadata: HashMap::new(),
            type_infos,
            instances_by_ref,
            root_instance_refs: Vec::new(),
        })
    }

    fn decode_meta_chunk(&mut self, mut chunk: &[u8]) -> Result<(), InnerError> {
        let len = chunk.read_u32::<LittleEndian>()?;
        self.metadata.reserve(len as usize);

        for _ in 0..len {
            let key = chunk.read_string()?;
            let value = chunk.read_string()?;

            self.metadata.insert(key, value);
        }

        Ok(())
    }

    fn decode_inst_chunk(&mut self, mut chunk: &[u8]) -> Result<(), InnerError> {
        let type_id = chunk.read_u32::<LittleEndian>()?;
        let type_name = chunk.read_string()?;
        let object_format = chunk.read_u8()?;
        let number_instances = chunk.read_u32::<LittleEndian>()?;

        log::trace!(
            "INST chunk (type ID {}, type name {}, format {}, {} instances)",
            type_id,
            type_name,
            object_format,
            number_instances,
        );

        let mut referents = vec![0; number_instances as usize];
        chunk.read_referent_array(&mut referents)?;

        // TODO: Check object_format and check for service markers if it's 1?

        for &referent in &referents {
            self.instances_by_ref.insert(
                referent,
                Instance {
                    type_id,
                    children: Vec::new(),
                    properties: Vec::new(),
                },
            );
        }

        self.type_infos.insert(
            type_id,
            TypeInfo {
                type_id,
                type_name,
                referents,
            },
        );

        Ok(())
    }

    fn decode_prop_chunk(&mut self, mut chunk: &[u8]) -> Result<(), InnerError> {
        let type_id = chunk.read_u32::<LittleEndian>()?;
        let prop_name = chunk.read_string()?;
        let binary_type: Type = chunk.read_u8()?.try_into().unwrap();

        let type_info = self
            .type_infos
            .get(&type_id)
            .ok_or(InnerError::InvalidTypeId { type_id })?;

        log::trace!(
            "PROP chunk ({}.{}, instance type {}, prop type {}",
            type_info.type_name,
            prop_name,
            type_info.type_id,
            type_id
        );

        let canonical_name;
        let canonical_type;

        match find_canonical_property_descriptor(&type_info.type_name, &prop_name) {
            Some(descriptor) => {
                canonical_name = descriptor.name.clone().into_owned();
                canonical_type = match &descriptor.data_type {
                    DataType::Value(ty) => *ty,
                    DataType::Enum(_) => VariantType::EnumValue,
                    _ => {
                        // TODO: Configurable handling of unknown types?
                        return Ok(());
                    }
                };

                log::trace!(
                    "Known prop, canonical name {} and type {:?}",
                    canonical_name,
                    canonical_type
                );
            }
            None => {
                canonical_name = prop_name.clone();

                match binary_type.to_default_rbx_type() {
                    Some(rbx_type) => canonical_type = rbx_type,
                    None => {
                        log::warn!("Unsupported prop type {:?}, skipping property", binary_type);

                        return Ok(());
                    }
                }

                log::trace!("Unknown prop, using type {:?}", canonical_type);
            }
        }

        match binary_type {
            Type::String => match canonical_type {
                VariantType::String => {
                    for referent in &type_info.referents {
                        let instance = self.instances_by_ref.get_mut(referent).unwrap();
                        let value = chunk.read_string()?;
                        let rbx_value = Variant::String(value);
                        instance
                            .properties
                            .push((canonical_name.clone(), rbx_value));
                    }
                }
                VariantType::Content => {
                    for referent in &type_info.referents {
                        let instance = self.instances_by_ref.get_mut(referent).unwrap();
                        let value = chunk.read_string()?;
                        let rbx_value = Variant::String(value);
                        instance
                            .properties
                            .push((canonical_name.clone(), rbx_value));
                    }
                }
                VariantType::BinaryString => {
                    for referent in &type_info.referents {
                        let instance = self.instances_by_ref.get_mut(referent).unwrap();
                        let value = chunk.read_binary_string()?;
                        let rbx_value = Variant::BinaryString(value.into());
                        instance
                            .properties
                            .push((canonical_name.clone(), rbx_value));
                    }
                }
                invalid_type => {
                    return Err(InnerError::PropTypeMismatch {
                        type_name: type_info.type_name.clone(),
                        prop_name,
                        valid_type_names: "String, Content, or BinaryString",
                        actual_type_name: format!("{:?}", invalid_type),
                    });
                }
            },
            Type::Bool => match canonical_type {
                VariantType::Bool => {
                    for referent in &type_info.referents {
                        let instance = self.instances_by_ref.get_mut(referent).unwrap();
                        let value = chunk.read_bool()?;
                        let rbx_value = Variant::Bool(value);
                        instance
                            .properties
                            .push((canonical_name.clone(), rbx_value));
                    }
                }
                invalid_type => {
                    return Err(InnerError::PropTypeMismatch {
                        type_name: type_info.type_name.clone(),
                        prop_name,
                        valid_type_names: "Bool",
                        actual_type_name: format!("{:?}", invalid_type),
                    });
                }
            },
            Type::Int32 => match canonical_type {
                VariantType::Int32 => {
                    let mut values = vec![0; type_info.referents.len()];
                    chunk.read_interleaved_i32_array(&mut values)?;

                    for i in 0..values.len() {
                        let instance = self
                            .instances_by_ref
                            .get_mut(&type_info.referents[i])
                            .unwrap();
                        let rbx_value = Variant::Int32(values[i]);
                        instance
                            .properties
                            .push((canonical_name.clone(), rbx_value));
                    }
                }
                invalid_type => {
                    return Err(InnerError::PropTypeMismatch {
                        type_name: type_info.type_name.clone(),
                        prop_name,
                        valid_type_names: "Int32",
                        actual_type_name: format!("{:?}", invalid_type),
                    });
                }
            },
            Type::Float32 => match canonical_type {
                VariantType::Float32 => {
                    let mut values = vec![0 as f32; type_info.referents.len()];
                    chunk.read_interleaved_f32_array(&mut values)?;

                    for i in 0..values.len() {
                        let instance = self
                            .instances_by_ref
                            .get_mut(&type_info.referents[i])
                            .unwrap();
                        let rbx_value = Variant::Float32(values[i]);
                        instance
                            .properties
                            .push((canonical_name.clone(), rbx_value));
                    }
                }
                invalid_type => {
                    return Err(InnerError::PropTypeMismatch {
                        type_name: type_info.type_name.clone(),
                        prop_name,
                        valid_type_names: "Float32",
                        actual_type_name: format!("{:?}", invalid_type),
                    });
                }
            },
            Type::Float64 => match canonical_type {
                VariantType::Float64 => {
                    for referent in &type_info.referents {
                        let instance = self.instances_by_ref.get_mut(referent).unwrap();
                        let value = chunk.read_f64::<LittleEndian>()?;
                        let rbx_value = Variant::Float64(value);
                        instance
                            .properties
                            .push((canonical_name.clone(), rbx_value));
                    }
                }
                invalid_type => {
                    return Err(InnerError::PropTypeMismatch {
                        type_name: type_info.type_name.clone(),
                        prop_name,
                        valid_type_names: "Float64",
                        actual_type_name: format!("{:?}", invalid_type),
                    });
                }
            },
            Type::UDim => {
                let mut scale = vec![0 as f32; type_info.referents.len()];
                let mut offset = vec![0 as i32; type_info.referents.len()];

                chunk.read_interleaved_f32_array(&mut scale)?;
                chunk.read_interleaved_i32_array(&mut offset)?;

                for i in 0..scale.len() {
                    let instance = self
                        .instances_by_ref
                        .get_mut(&type_info.referents[i])
                        .unwrap();
                    let rbx_value = Variant::UDim(UDim::new(scale[i], offset[i]));
                    instance
                        .properties
                        .push((canonical_name.clone(), rbx_value));
                }
            }
            Type::UDim2 => {}
            Type::Ray => {}
            Type::Faces => {}
            Type::Axes => {}
            Type::BrickColor => {}
<<<<<<< HEAD
            Type::Color3 => match canonical_type {
                VariantType::Color3 => {
                    let mut r = vec![0 as f32; type_info.referents.len()];
                    let mut g = vec![0 as f32; type_info.referents.len()];
                    let mut b = vec![0 as f32; type_info.referents.len()];

                    chunk.read_interleaved_f32_array(&mut r)?;
                    chunk.read_interleaved_f32_array(&mut g)?;
                    chunk.read_interleaved_f32_array(&mut b)?;
=======
            Type::Color3 => {}
            Type::Vector2 => match canonical_type {
                VariantType::Vector2 => {
                    let mut x = vec![0.0; type_info.referents.len()];
                    let mut y = vec![0.0; type_info.referents.len()];

                    chunk.read_interleaved_f32_array(&mut x)?;
                    chunk.read_interleaved_f32_array(&mut y)?;
>>>>>>> 43270d42

                    for i in 0..type_info.referents.len() {
                        let instance = self
                            .instances_by_ref
                            .get_mut(&type_info.referents[i])
                            .unwrap();
<<<<<<< HEAD
                        let rbx_value = Variant::Color3(Color3::new(r[i], g[i], b[i]));
=======
                        let rbx_value = Variant::Vector2(Vector2 { x: x[i], y: y[i] });
>>>>>>> 43270d42
                        instance
                            .properties
                            .push((canonical_name.clone(), rbx_value));
                    }
                }
                invalid_type => {
                    return Err(InnerError::PropTypeMismatch {
                        type_name: type_info.type_name.clone(),
                        prop_name,
<<<<<<< HEAD
                        valid_type_names: "Color3",
=======
                        valid_type_names: "Vector2",
>>>>>>> 43270d42
                        actual_type_name: format!("{:?}", invalid_type),
                    });
                }
            },
<<<<<<< HEAD
            Type::Vector2 => {}
=======
>>>>>>> 43270d42
            Type::Vector3 => {}
            Type::CFrame => {}
            Type::Enum => {}
            Type::Ref => {}
            Type::Vector3int16 => {}
            Type::NumberSequence => {}
            Type::ColorSequence => {}
            Type::NumberRange => {}
            Type::Rect => {}
            Type::PhysicalProperties => {}
            Type::Color3uint8 => {}
            Type::Int64 => {}
        }

        Ok(())
    }

    fn decode_prnt_chunk(&mut self, mut chunk: &[u8]) -> Result<(), InnerError> {
        let version = chunk.read_u8()?;

        if version != 0 {
            return Err(InnerError::UnknownChunkVersion {
                chunk_name: "PRNT",
                version,
            });
        }

        let number_objects = chunk.read_u32::<LittleEndian>()?;

        log::trace!("PRNT chunk ({} instances)", number_objects);

        let mut subjects = vec![0; number_objects as usize];
        let mut parents = vec![0; number_objects as usize];

        chunk.read_referent_array(&mut subjects)?;
        chunk.read_referent_array(&mut parents)?;

        for (id, parent_ref) in subjects.iter().copied().zip(parents.iter().copied()) {
            if parent_ref == -1 {
                self.root_instance_refs.push(id);
            } else {
                let instance = self.instances_by_ref.get_mut(&parent_ref).unwrap();
                instance.children.push(id);
            }
        }

        Ok(())
    }

    fn decode_end_chunk(&mut self, _chunk: &[u8]) -> Result<(), InnerError> {
        log::trace!("END chunk");

        // We don't do any validation on the END chunk. There's no useful
        // information for us here as it just signals that the file hasn't been
        // truncated.

        Ok(())
    }

    /// Combines together all the decoded information to build and emplace
    /// instances in our tree.
    fn construct_tree(&mut self) {
        log::trace!("Constructing tree from deserialized data");

        // Track all the instances we need to construct. Order of construction
        // is important to preserve for both determinism and sometimes
        // functionality of models we handle.
        let mut instances_to_construct = VecDeque::new();

        // Any instance with a parent of -1 will be at the top level of the
        // tree. Because of the way rbx_dom_weak generally works, we need to
        // start at the top of the tree to begin construction.
        let root_ref = self.tree.root_ref();
        for &referent in &self.root_instance_refs {
            instances_to_construct.push_back((referent, root_ref));
        }

        while let Some((referent, parent_ref)) = instances_to_construct.pop_front() {
            let id = self.construct_and_insert_instance(referent, parent_ref);

            if let Some(instance) = self.instances_by_ref.get(&referent) {
                for &referent in &instance.children {
                    instances_to_construct.push_back((referent, id));
                }
            }
        }
    }

    fn construct_and_insert_instance(&mut self, referent: i32, parent_ref: Ref) -> Ref {
        let instance = self.instances_by_ref.get_mut(&referent).unwrap();
        let type_info = &self.type_infos[&instance.type_id];

        let mut builder = InstanceBuilder::new(&type_info.type_name);

        for (prop_key, prop_value) in instance.properties.drain(..) {
            if prop_key.as_str() == "Name" {
                if let Variant::String(value) = prop_value {
                    builder = builder.with_name(value);
                } else {
                    panic!("Name property was defined as a non-string type.");
                }
            } else {
                builder = builder.with_property(prop_key, prop_value);
            }
        }

        // TODO: Look up default instance name from class descriptor and then
        // fall back to ClassName if the Name property or whole class descriptor
        // is unknown. This isn't super important since binary files with
        // instances that have no Name generally don't exist.

        self.tree.insert(parent_ref, builder)
    }

    fn finish(self) -> WeakDom {
        self.tree
    }
}

impl FileHeader {
    pub(crate) fn decode<R: Read>(mut source: R) -> Result<Self, InnerError> {
        let mut magic_header = [0; 8];
        source.read_exact(&mut magic_header)?;

        if &magic_header != FILE_MAGIC_HEADER {
            return Err(InnerError::BadHeader);
        }

        let mut signature = [0; 6];
        source.read_exact(&mut signature)?;

        if &signature != FILE_SIGNATURE {
            return Err(InnerError::BadHeader);
        }

        let version = source.read_u16::<LittleEndian>()?;

        if version != FILE_VERSION {
            return Err(InnerError::UnknownFileVersion { version });
        }

        let num_types = source.read_u32::<LittleEndian>()?;
        let num_instances = source.read_u32::<LittleEndian>()?;

        let mut reserved = [0; 8];
        source.read_exact(&mut reserved)?;

        if reserved != [0; 8] {
            return Err(InnerError::BadHeader);
        }

        Ok(Self {
            num_types,
            num_instances,
        })
    }
}<|MERGE_RESOLUTION|>--- conflicted
+++ resolved
@@ -7,11 +7,7 @@
 
 use byteorder::{LittleEndian, ReadBytesExt};
 use rbx_dom_weak::{
-<<<<<<< HEAD
-    types::{Color3, Ref, UDim, Variant, VariantType},
-=======
-    types::{Ref, UDim, Variant, VariantType, Vector2},
->>>>>>> 43270d42
+    types::{Color3, Ref, UDim, Variant, VariantType, Vector2},
     InstanceBuilder, WeakDom,
 };
 use rbx_reflection::DataType;
@@ -455,7 +451,6 @@
             Type::Faces => {}
             Type::Axes => {}
             Type::BrickColor => {}
-<<<<<<< HEAD
             Type::Color3 => match canonical_type {
                 VariantType::Color3 => {
                     let mut r = vec![0 as f32; type_info.referents.len()];
@@ -465,27 +460,12 @@
                     chunk.read_interleaved_f32_array(&mut r)?;
                     chunk.read_interleaved_f32_array(&mut g)?;
                     chunk.read_interleaved_f32_array(&mut b)?;
-=======
-            Type::Color3 => {}
-            Type::Vector2 => match canonical_type {
-                VariantType::Vector2 => {
-                    let mut x = vec![0.0; type_info.referents.len()];
-                    let mut y = vec![0.0; type_info.referents.len()];
-
-                    chunk.read_interleaved_f32_array(&mut x)?;
-                    chunk.read_interleaved_f32_array(&mut y)?;
->>>>>>> 43270d42
-
                     for i in 0..type_info.referents.len() {
                         let instance = self
                             .instances_by_ref
                             .get_mut(&type_info.referents[i])
                             .unwrap();
-<<<<<<< HEAD
                         let rbx_value = Variant::Color3(Color3::new(r[i], g[i], b[i]));
-=======
-                        let rbx_value = Variant::Vector2(Vector2 { x: x[i], y: y[i] });
->>>>>>> 43270d42
                         instance
                             .properties
                             .push((canonical_name.clone(), rbx_value));
@@ -495,19 +475,39 @@
                     return Err(InnerError::PropTypeMismatch {
                         type_name: type_info.type_name.clone(),
                         prop_name,
-<<<<<<< HEAD
                         valid_type_names: "Color3",
-=======
-                        valid_type_names: "Vector2",
->>>>>>> 43270d42
                         actual_type_name: format!("{:?}", invalid_type),
                     });
                 }
             },
-<<<<<<< HEAD
-            Type::Vector2 => {}
-=======
->>>>>>> 43270d42
+            Type::Vector2 => match canonical_type {
+                VariantType::Vector2 => {
+                    let mut x = vec![0.0; type_info.referents.len()];
+                    let mut y = vec![0.0; type_info.referents.len()];
+
+                    chunk.read_interleaved_f32_array(&mut x)?;
+                    chunk.read_interleaved_f32_array(&mut y)?;
+
+                    for i in 0..type_info.referents.len() {
+                        let instance = self
+                            .instances_by_ref
+                            .get_mut(&type_info.referents[i])
+                            .unwrap();
+                        let rbx_value = Variant::Vector2(Vector2 { x: x[i], y: y[i] });
+                        instance
+                            .properties
+                            .push((canonical_name.clone(), rbx_value));
+                    }
+                }
+                invalid_type => {
+                    return Err(InnerError::PropTypeMismatch {
+                        type_name: type_info.type_name.clone(),
+                        prop_name,
+                        valid_type_names: "Vector2",
+                        actual_type_name: format!("{:?}", invalid_type),
+                    });
+                }
+            },
             Type::Vector3 => {}
             Type::CFrame => {}
             Type::Enum => {}
