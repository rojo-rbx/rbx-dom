use std::{
    collections::{HashMap, VecDeque},
    convert::TryInto,
    io::{self, Read},
    str,
};

use byteorder::{LittleEndian, ReadBytesExt};
use rbx_dom_weak::{
<<<<<<< HEAD
    types::{
        Axes, CFrame, Color3, Faces, Matrix3, Ref, UDim, UDim2, Variant, VariantType, Vector2,
        Vector3,
    },
=======
    types::{Axes, Color3, Faces, Ref, UDim, UDim2, Variant, VariantType, Vector2, Vector3},
>>>>>>> 7e143f5a
    InstanceBuilder, WeakDom,
};
use rbx_reflection::DataType;
use thiserror::Error;

use crate::{
    chunk::Chunk,
    core::{
        find_canonical_property_descriptor, RbxReadExt, FILE_MAGIC_HEADER, FILE_SIGNATURE,
        FILE_VERSION,
    },
    types::Type,
};

/// Represents an error that occurred during deserialization.
#[derive(Debug, Error)]
#[error(transparent)]
pub struct Error {
    source: Box<InnerError>,
}

impl From<InnerError> for Error {
    fn from(inner: InnerError) -> Self {
        Self {
            source: Box::new(inner),
        }
    }
}

#[derive(Debug, Error)]
pub(crate) enum InnerError {
    #[error(transparent)]
    Io {
        #[from]
        source: io::Error,
    },

    #[error("Invalid file header")]
    BadHeader,

    #[error("Unknown file version {version}. Known versions are: 0")]
    UnknownFileVersion { version: u16 },

    #[error("Unknown version {version} for chunk {chunk_name}")]
    UnknownChunkVersion {
        chunk_name: &'static str,
        version: u8,
    },

    #[error(
        "Type mismatch: Property {type_name}.{prop_name} should be {valid_type_names}, but it was {actual_type_name}",
    )]
    PropTypeMismatch {
        type_name: String,
        prop_name: String,
        valid_type_names: &'static str,
        actual_type_name: String,
    },

    #[error("Invalid property data: Property {type_name}.{prop_name} was expected to be {valid_value}, but it was {actual_value}")]
    InvalidPropData {
        type_name: String,
        prop_name: String,
        valid_value: &'static str,
        actual_value: String,
    },

    #[error("File referred to type ID {type_id}, which was not declared")]
    InvalidTypeId { type_id: u32 },

    #[error("Invalid property data: CFrame property {type_name}.{prop_name} had an invalid orientation ID {id:02x}")]
    BadCFrameOrientationId {
        type_name: String,
        prop_name: String,
        id: u8,
    },
}

// TODO potentially move this to a different file if/when we do the inverse for serializing
pub(crate) fn special_case_to_rotation(id: u8) -> Option<Matrix3> {
    match id {
        0x02 => Some(Matrix3::new(
            Vector3::new(1.0, 0.0, 0.0),
            Vector3::new(0.0, 1.0, 0.0),
            Vector3::new(0.0, 0.0, 1.0),
        )),
        0x03 => Some(Matrix3::new(
            Vector3::new(1.0, 0.0, 0.0),
            Vector3::new(0.0, 0.0, -1.0),
            Vector3::new(0.0, 1.0, 0.0),
        )),
        0x05 => Some(Matrix3::new(
            Vector3::new(1.0, 0.0, 0.0),
            Vector3::new(0.0, -1.0, 0.0),
            Vector3::new(0.0, 0.0, -1.0),
        )),
        0x06 => Some(Matrix3::new(
            Vector3::new(1.0, 0.0, 0.0),
            Vector3::new(0.0, 0.0, 1.0),
            Vector3::new(0.0, -1.0, 0.0),
        )),
        0x07 => Some(Matrix3::new(
            Vector3::new(0.0, 1.0, 0.0),
            Vector3::new(1.0, 0.0, 0.0),
            Vector3::new(0.0, 0.0, -1.0),
        )),
        0x09 => Some(Matrix3::new(
            Vector3::new(0.0, 0.0, 1.0),
            Vector3::new(1.0, 0.0, 0.0),
            Vector3::new(0.0, 1.0, 0.0),
        )),
        0x0a => Some(Matrix3::new(
            Vector3::new(0.0, -1.0, 0.0),
            Vector3::new(1.0, 0.0, 0.0),
            Vector3::new(0.0, 0.0, 1.0),
        )),
        0x0c => Some(Matrix3::new(
            Vector3::new(0.0, 0.0, -1.0),
            Vector3::new(1.0, 0.0, 0.0),
            Vector3::new(0.0, -1.0, 0.0),
        )),
        0x0d => Some(Matrix3::new(
            Vector3::new(0.0, 1.0, 0.0),
            Vector3::new(0.0, 0.0, 1.0),
            Vector3::new(1.0, 0.0, 0.0),
        )),
        0x0e => Some(Matrix3::new(
            Vector3::new(0.0, 0.0, -1.0),
            Vector3::new(0.0, 1.0, 0.0),
            Vector3::new(1.0, 0.0, 0.0),
        )),
        0x10 => Some(Matrix3::new(
            Vector3::new(0.0, -1.0, 0.0),
            Vector3::new(0.0, 0.0, -1.0),
            Vector3::new(1.0, 0.0, 0.0),
        )),
        0x11 => Some(Matrix3::new(
            Vector3::new(0.0, 0.0, 1.0),
            Vector3::new(0.0, -1.0, 0.0),
            Vector3::new(1.0, 0.0, 0.0),
        )),
        0x14 => Some(Matrix3::new(
            Vector3::new(-1.0, 0.0, 0.0),
            Vector3::new(0.0, 1.0, 0.0),
            Vector3::new(0.0, 0.0, -1.0),
        )),
        0x15 => Some(Matrix3::new(
            Vector3::new(-1.0, 0.0, 0.0),
            Vector3::new(0.0, 0.0, 1.0),
            Vector3::new(0.0, 1.0, 0.0),
        )),
        0x17 => Some(Matrix3::new(
            Vector3::new(-1.0, 0.0, 0.0),
            Vector3::new(0.0, -1.0, 0.0),
            Vector3::new(0.0, 0.0, 1.0),
        )),
        0x18 => Some(Matrix3::new(
            Vector3::new(-1.0, 0.0, 0.0),
            Vector3::new(0.0, 0.0, -1.0),
            Vector3::new(0.0, -1.0, 0.0),
        )),
        0x19 => Some(Matrix3::new(
            Vector3::new(0.0, 1.0, 0.0),
            Vector3::new(-1.0, 0.0, 0.0),
            Vector3::new(0.0, 0.0, 1.0),
        )),
        0x1b => Some(Matrix3::new(
            Vector3::new(0.0, 0.0, -1.0),
            Vector3::new(-1.0, 0.0, 0.0),
            Vector3::new(0.0, 1.0, 0.0),
        )),
        0x1c => Some(Matrix3::new(
            Vector3::new(0.0, -1.0, 0.0),
            Vector3::new(-1.0, 0.0, 0.0),
            Vector3::new(0.0, 0.0, -1.0),
        )),
        0x1e => Some(Matrix3::new(
            Vector3::new(0.0, 0.0, 1.0),
            Vector3::new(-1.0, 0.0, 0.0),
            Vector3::new(0.0, -1.0, 0.0),
        )),
        0x1f => Some(Matrix3::new(
            Vector3::new(0.0, 1.0, 0.0),
            Vector3::new(0.0, 0.0, -1.0),
            Vector3::new(-1.0, 0.0, 0.0),
        )),
        0x20 => Some(Matrix3::new(
            Vector3::new(0.0, 0.0, 1.0),
            Vector3::new(0.0, 1.0, 0.0),
            Vector3::new(-1.0, 0.0, 0.0),
        )),
        0x22 => Some(Matrix3::new(
            Vector3::new(0.0, -1.0, 0.0),
            Vector3::new(0.0, 0.0, 1.0),
            Vector3::new(-1.0, 0.0, 0.0),
        )),
        0x23 => Some(Matrix3::new(
            Vector3::new(0.0, 0.0, -1.0),
            Vector3::new(0.0, -1.0, 0.0),
            Vector3::new(-1.0, 0.0, 0.0),
        )),
        _ => None,
    }
}

pub(crate) fn decode<R: Read>(reader: R) -> Result<WeakDom, Error> {
    Ok(decode_inner(reader)?)
}

pub(crate) fn decode_inner<R: Read>(reader: R) -> Result<WeakDom, InnerError> {
    let mut deserializer = BinaryDeserializer::new(reader)?;

    loop {
        let chunk = Chunk::decode(&mut deserializer.input)?;

        match &chunk.name {
            b"META" => deserializer.decode_meta_chunk(&chunk.data)?,
            b"INST" => deserializer.decode_inst_chunk(&chunk.data)?,
            b"PROP" => deserializer.decode_prop_chunk(&chunk.data)?,
            b"PRNT" => deserializer.decode_prnt_chunk(&chunk.data)?,
            b"END\0" => {
                deserializer.decode_end_chunk(&chunk.data)?;
                break;
            }
            _ => match str::from_utf8(&chunk.name) {
                Ok(name) => log::info!("Unknown binary chunk name {}", name),
                Err(_) => log::info!("Unknown binary chunk name {:?}", chunk.name),
            },
        }
    }

    deserializer.construct_tree();

    Ok(deserializer.finish())
}

struct BinaryDeserializer<R> {
    /// The input data encoded as a binary model.
    input: R,

    /// The tree that instances should be written into. Eventually returned to
    /// the user.
    tree: WeakDom,

    /// The metadata contained in the file, which affects how some constructs
    /// are interpreted by Roblox.
    metadata: HashMap<String, String>,

    /// All of the instance types described by the file so far.
    type_infos: HashMap<u32, TypeInfo>,

    /// All of the instances known by the deserializer.
    instances_by_ref: HashMap<i32, Instance>,

    /// Referents for all of the instances with no parent, in order they appear
    /// in the file.
    root_instance_refs: Vec<i32>,
}

/// All the information contained in the header before any chunks are read from
/// the file.
pub(crate) struct FileHeader {
    /// The number of instance types (represented for us as `TypeInfo`) that are
    /// in this file. Generally useful to pre-size some containers before
    /// reading the file.
    pub(crate) num_types: u32,

    /// The total number of instances described by this file.
    pub(crate) num_instances: u32,
}

/// Represents a unique instance class. Binary models define all their instance
/// types up front and give them a short u32 identifier.
struct TypeInfo {
    /// The ID given to this type by the current file we're deserializing. This
    /// ID can be different for different files.
    type_id: u32,

    /// The common name for this type like `Folder` or `UserInputService`.
    type_name: String,

    /// A list of the instances described by this file that are this type.
    referents: Vec<i32>,
}

/// Contains all the information we need to gather in order to construct an
/// instance. Incrementally built up by the deserializer as we decode different
/// chunks.
struct Instance {
    /// The type of this instance, given as a type ID defined in the file.
    type_id: u32,

    /// Referents for the children of this instance.
    children: Vec<i32>,

    /// The properties found for this instance so far from the PROP chunk. Using
    /// a Vec preserves order in the unlikely event of a collision and is also
    /// compact storage since we don't need to look up properties by key.
    properties: Vec<(String, Variant)>,
}

impl<R: Read> BinaryDeserializer<R> {
    fn new(mut input: R) -> Result<Self, InnerError> {
        let tree = WeakDom::new(InstanceBuilder::new("DataModel"));

        let header = FileHeader::decode(&mut input)?;

        let type_infos = HashMap::with_capacity(header.num_types as usize);
        let instances_by_ref = HashMap::with_capacity(1 + header.num_instances as usize);

        Ok(BinaryDeserializer {
            input,
            tree,
            metadata: HashMap::new(),
            type_infos,
            instances_by_ref,
            root_instance_refs: Vec::new(),
        })
    }

    fn decode_meta_chunk(&mut self, mut chunk: &[u8]) -> Result<(), InnerError> {
        let len = chunk.read_u32::<LittleEndian>()?;
        self.metadata.reserve(len as usize);

        for _ in 0..len {
            let key = chunk.read_string()?;
            let value = chunk.read_string()?;

            self.metadata.insert(key, value);
        }

        Ok(())
    }

    fn decode_inst_chunk(&mut self, mut chunk: &[u8]) -> Result<(), InnerError> {
        let type_id = chunk.read_u32::<LittleEndian>()?;
        let type_name = chunk.read_string()?;
        let object_format = chunk.read_u8()?;
        let number_instances = chunk.read_u32::<LittleEndian>()?;

        log::trace!(
            "INST chunk (type ID {}, type name {}, format {}, {} instances)",
            type_id,
            type_name,
            object_format,
            number_instances,
        );

        let mut referents = vec![0; number_instances as usize];
        chunk.read_referent_array(&mut referents)?;

        // TODO: Check object_format and check for service markers if it's 1?

        for &referent in &referents {
            self.instances_by_ref.insert(
                referent,
                Instance {
                    type_id,
                    children: Vec::new(),
                    properties: Vec::new(),
                },
            );
        }

        self.type_infos.insert(
            type_id,
            TypeInfo {
                type_id,
                type_name,
                referents,
            },
        );

        Ok(())
    }

    fn decode_prop_chunk(&mut self, mut chunk: &[u8]) -> Result<(), InnerError> {
        let type_id = chunk.read_u32::<LittleEndian>()?;
        let prop_name = chunk.read_string()?;
        let binary_type: Type = chunk.read_u8()?.try_into().unwrap();

        let type_info = self
            .type_infos
            .get(&type_id)
            .ok_or(InnerError::InvalidTypeId { type_id })?;

        log::trace!(
            "PROP chunk ({}.{}, instance type {}, prop type {}",
            type_info.type_name,
            prop_name,
            type_info.type_id,
            type_id
        );

        let canonical_name;
        let canonical_type;

        match find_canonical_property_descriptor(&type_info.type_name, &prop_name) {
            Some(descriptor) => {
                canonical_name = descriptor.name.clone().into_owned();
                canonical_type = match &descriptor.data_type {
                    DataType::Value(ty) => *ty,
                    DataType::Enum(_) => VariantType::EnumValue,
                    _ => {
                        // TODO: Configurable handling of unknown types?
                        return Ok(());
                    }
                };

                log::trace!(
                    "Known prop, canonical name {} and type {:?}",
                    canonical_name,
                    canonical_type
                );
            }
            None => {
                canonical_name = prop_name.clone();

                match binary_type.to_default_rbx_type() {
                    Some(rbx_type) => canonical_type = rbx_type,
                    None => {
                        log::warn!("Unsupported prop type {:?}, skipping property", binary_type);

                        return Ok(());
                    }
                }

                log::trace!("Unknown prop, using type {:?}", canonical_type);
            }
        }

        match binary_type {
            Type::String => match canonical_type {
                VariantType::String => {
                    for referent in &type_info.referents {
                        let instance = self.instances_by_ref.get_mut(referent).unwrap();
                        let value = chunk.read_string()?;
                        let rbx_value = Variant::String(value);
                        instance
                            .properties
                            .push((canonical_name.clone(), rbx_value));
                    }
                }
                VariantType::Content => {
                    for referent in &type_info.referents {
                        let instance = self.instances_by_ref.get_mut(referent).unwrap();
                        let value = chunk.read_string()?;
                        let rbx_value = Variant::String(value);
                        instance
                            .properties
                            .push((canonical_name.clone(), rbx_value));
                    }
                }
                VariantType::BinaryString => {
                    for referent in &type_info.referents {
                        let instance = self.instances_by_ref.get_mut(referent).unwrap();
                        let value = chunk.read_binary_string()?;
                        let rbx_value = Variant::BinaryString(value.into());
                        instance
                            .properties
                            .push((canonical_name.clone(), rbx_value));
                    }
                }
                invalid_type => {
                    return Err(InnerError::PropTypeMismatch {
                        type_name: type_info.type_name.clone(),
                        prop_name,
                        valid_type_names: "String, Content, or BinaryString",
                        actual_type_name: format!("{:?}", invalid_type),
                    });
                }
            },
            Type::Bool => match canonical_type {
                VariantType::Bool => {
                    for referent in &type_info.referents {
                        let instance = self.instances_by_ref.get_mut(referent).unwrap();
                        let value = chunk.read_bool()?;
                        let rbx_value = Variant::Bool(value);
                        instance
                            .properties
                            .push((canonical_name.clone(), rbx_value));
                    }
                }
                invalid_type => {
                    return Err(InnerError::PropTypeMismatch {
                        type_name: type_info.type_name.clone(),
                        prop_name,
                        valid_type_names: "Bool",
                        actual_type_name: format!("{:?}", invalid_type),
                    });
                }
            },
            Type::Int32 => match canonical_type {
                VariantType::Int32 => {
                    let mut values = vec![0; type_info.referents.len()];
                    chunk.read_interleaved_i32_array(&mut values)?;

                    for (value, referent) in values.into_iter().zip(&type_info.referents) {
                        let instance = self.instances_by_ref.get_mut(referent).unwrap();
                        let rbx_value = Variant::Int32(value);
                        instance
                            .properties
                            .push((canonical_name.clone(), rbx_value));
                    }
                }
                invalid_type => {
                    return Err(InnerError::PropTypeMismatch {
                        type_name: type_info.type_name.clone(),
                        prop_name,
                        valid_type_names: "Int32",
                        actual_type_name: format!("{:?}", invalid_type),
                    });
                }
            },
            Type::Float32 => match canonical_type {
                VariantType::Float32 => {
                    let mut values = vec![0.0; type_info.referents.len()];
                    chunk.read_interleaved_f32_array(&mut values)?;

                    for (value, referent) in values.into_iter().zip(&type_info.referents) {
                        let instance = self.instances_by_ref.get_mut(referent).unwrap();
                        let rbx_value = Variant::Float32(value);
                        instance
                            .properties
                            .push((canonical_name.clone(), rbx_value));
                    }
                }
                invalid_type => {
                    return Err(InnerError::PropTypeMismatch {
                        type_name: type_info.type_name.clone(),
                        prop_name,
                        valid_type_names: "Float32",
                        actual_type_name: format!("{:?}", invalid_type),
                    });
                }
            },
            Type::Float64 => match canonical_type {
                VariantType::Float64 => {
                    for referent in &type_info.referents {
                        let instance = self.instances_by_ref.get_mut(referent).unwrap();
                        let value = chunk.read_f64::<LittleEndian>()?;
                        let rbx_value = Variant::Float64(value);
                        instance
                            .properties
                            .push((canonical_name.clone(), rbx_value));
                    }
                }
                invalid_type => {
                    return Err(InnerError::PropTypeMismatch {
                        type_name: type_info.type_name.clone(),
                        prop_name,
                        valid_type_names: "Float64",
                        actual_type_name: format!("{:?}", invalid_type),
                    });
                }
            },
            Type::UDim => {
                let mut scales = vec![0.0; type_info.referents.len()];
                let mut offsets = vec![0; type_info.referents.len()];

                chunk.read_interleaved_f32_array(&mut scales)?;
                chunk.read_interleaved_i32_array(&mut offsets)?;

                let values = scales
                    .into_iter()
                    .zip(offsets)
                    .map(|(scale, offset)| Variant::UDim(UDim::new(scale, offset)));

                for (value, referent) in values.zip(&type_info.referents) {
                    let instance = self.instances_by_ref.get_mut(referent).unwrap();
                    instance.properties.push((canonical_name.clone(), value));
                }
            }
            Type::UDim2 => {
                let prop_count = type_info.referents.len();
                let mut scale_x = vec![0.0; prop_count];
                let mut scale_y = vec![0.0; prop_count];
                let mut offset_x = vec![0; prop_count];
                let mut offset_y = vec![0; prop_count];

                chunk.read_interleaved_f32_array(&mut scale_x)?;
                chunk.read_interleaved_f32_array(&mut scale_y)?;
                chunk.read_interleaved_i32_array(&mut offset_x)?;
                chunk.read_interleaved_i32_array(&mut offset_y)?;

                let x = scale_x
                    .into_iter()
                    .zip(offset_x)
                    .map(|(scale, offset)| UDim::new(scale, offset));

                let y = scale_y
                    .into_iter()
                    .zip(offset_y)
                    .map(|(scale, offset)| UDim::new(scale, offset));

                let values = x.zip(y).map(|(x, y)| Variant::UDim2(UDim2::new(x, y)));

                for (value, referent) in values.zip(&type_info.referents) {
                    let instance = self.instances_by_ref.get_mut(referent).unwrap();
                    instance.properties.push((canonical_name.clone(), value));
                }
            }
            Type::Ray => {}
            Type::Faces => match canonical_type {
                VariantType::Faces => {
                    for referent in &type_info.referents {
                        let instance = self.instances_by_ref.get_mut(referent).unwrap();
                        let value = chunk.read_u8()?;
                        let faces =
                            Faces::from_bits(value).ok_or_else(|| InnerError::InvalidPropData {
                                type_name: type_info.type_name.clone(),
                                prop_name: prop_name.clone(),
                                valid_value: "less than 63",
                                actual_value: value.to_string(),
                            })?;

                        instance
                            .properties
                            .push((canonical_name.clone(), Variant::Faces(faces)));
                    }
                }
                invalid_type => {
                    return Err(InnerError::PropTypeMismatch {
                        type_name: type_info.type_name.clone(),
                        prop_name,
                        valid_type_names: "Faces",
                        actual_type_name: format!("{:?}", invalid_type),
                    });
                }
            },
            Type::Axes => match canonical_type {
                VariantType::Axes => {
                    for referent in &type_info.referents {
                        let instance = self.instances_by_ref.get_mut(referent).unwrap();
                        let value = chunk.read_u8()?;

                        let axes =
                            Axes::from_bits(value).ok_or_else(|| InnerError::InvalidPropData {
                                type_name: type_info.type_name.clone(),
                                prop_name: prop_name.clone(),
                                valid_value: "less than 7",
                                actual_value: value.to_string(),
                            })?;

                        instance
                            .properties
                            .push((canonical_name.clone(), Variant::Axes(axes)));
                    }
                }
                invalid_type => {
                    return Err(InnerError::PropTypeMismatch {
                        type_name: type_info.type_name.clone(),
                        prop_name,
                        valid_type_names: "Axes",
                        actual_type_name: format!("{:?}", invalid_type),
                    });
                }
            },
            Type::BrickColor => {}
            Type::Color3 => match canonical_type {
                VariantType::Color3 => {
                    let mut r = vec![0.0; type_info.referents.len()];
                    let mut g = vec![0.0; type_info.referents.len()];
                    let mut b = vec![0.0; type_info.referents.len()];

                    chunk.read_interleaved_f32_array(&mut r)?;
                    chunk.read_interleaved_f32_array(&mut g)?;
                    chunk.read_interleaved_f32_array(&mut b)?;

                    let colors = r
                        .into_iter()
                        .zip(g)
                        .zip(b)
                        .map(|((r, g), b)| Variant::Color3(Color3::new(r, g, b)));

                    for (color, referent) in colors.zip(&type_info.referents) {
                        let instance = self.instances_by_ref.get_mut(referent).unwrap();
                        instance.properties.push((canonical_name.clone(), color));
                    }
                }
                invalid_type => {
                    return Err(InnerError::PropTypeMismatch {
                        type_name: type_info.type_name.clone(),
                        prop_name,
                        valid_type_names: "Color3",
                        actual_type_name: format!("{:?}", invalid_type),
                    });
                }
            },
            Type::Vector2 => match canonical_type {
                VariantType::Vector2 => {
                    let mut x = vec![0.0; type_info.referents.len()];
                    let mut y = vec![0.0; type_info.referents.len()];

                    chunk.read_interleaved_f32_array(&mut x)?;
                    chunk.read_interleaved_f32_array(&mut y)?;

                    let values = x
                        .into_iter()
                        .zip(y)
                        .map(|(x, y)| Variant::Vector2(Vector2::new(x, y)));

                    for (value, referent) in values.zip(&type_info.referents) {
                        let instance = self.instances_by_ref.get_mut(referent).unwrap();
                        instance.properties.push((canonical_name.clone(), value));
                    }
                }
                invalid_type => {
                    return Err(InnerError::PropTypeMismatch {
                        type_name: type_info.type_name.clone(),
                        prop_name,
                        valid_type_names: "Vector2",
                        actual_type_name: format!("{:?}", invalid_type),
                    });
                }
            },
<<<<<<< HEAD
            Type::Vector3 => {}
            Type::CFrame => match canonical_type {
                VariantType::CFrame => {
                    let referents = &type_info.referents;
                    let mut rotations = Vec::with_capacity(referents.len());

                    for _ in 0..referents.len() {
                        let id = chunk.read_u8()?;
                        if id == 0 {
                            rotations.push(Matrix3::new(
                                Vector3::new(
                                    chunk.read_f32::<LittleEndian>()?,
                                    chunk.read_f32::<LittleEndian>()?,
                                    chunk.read_f32::<LittleEndian>()?,
                                ),
                                Vector3::new(
                                    chunk.read_f32::<LittleEndian>()?,
                                    chunk.read_f32::<LittleEndian>()?,
                                    chunk.read_f32::<LittleEndian>()?,
                                ),
                                Vector3::new(
                                    chunk.read_f32::<LittleEndian>()?,
                                    chunk.read_f32::<LittleEndian>()?,
                                    chunk.read_f32::<LittleEndian>()?,
                                ),
                            ));
                        } else {
                            let special_case = special_case_to_rotation(id);
                            if special_case.is_some() {
                                rotations.push(special_case.unwrap());
                            } else {
                                return Err(InnerError::BadCFrameOrientationId {
                                    type_name: type_info.type_name.clone(),
                                    prop_name,
                                    id,
                                });
                            }
                        }
                    }

                    let mut x = vec![0.0; referents.len()];
                    let mut y = vec![0.0; referents.len()];
                    let mut z = vec![0.0; referents.len()];
=======
            Type::Vector3 => match canonical_type {
                VariantType::Vector3 => {
                    let mut x = vec![0.0; type_info.referents.len()];
                    let mut y = vec![0.0; type_info.referents.len()];
                    let mut z = vec![0.0; type_info.referents.len()];
>>>>>>> 7e143f5a

                    chunk.read_interleaved_f32_array(&mut x)?;
                    chunk.read_interleaved_f32_array(&mut y)?;
                    chunk.read_interleaved_f32_array(&mut z)?;

                    let values = x
                        .into_iter()
                        .zip(y)
                        .zip(z)
<<<<<<< HEAD
                        .map(|((x, y), z)| Vector3::new(x, y, z))
                        .zip(rotations)
                        .map(|(position, rotation)| {
                            Variant::CFrame(CFrame::new(position, rotation))
                        });

                    for (cframe, referent) in values.zip(referents) {
                        let instance = self.instances_by_ref.get_mut(referent).unwrap();
                        instance.properties.push((canonical_name.clone(), cframe))
=======
                        .map(|((x, y), z)| Variant::Vector3(Vector3::new(x, y, z)));

                    for (value, referent) in values.zip(&type_info.referents) {
                        let instance = self.instances_by_ref.get_mut(referent).unwrap();
                        instance.properties.push((canonical_name.clone(), value));
>>>>>>> 7e143f5a
                    }
                }
                invalid_type => {
                    return Err(InnerError::PropTypeMismatch {
                        type_name: type_info.type_name.clone(),
                        prop_name,
<<<<<<< HEAD
                        valid_type_names: "CFrame",
=======
                        valid_type_names: "Vector3",
>>>>>>> 7e143f5a
                        actual_type_name: format!("{:?}", invalid_type),
                    });
                }
            },
<<<<<<< HEAD
=======
            Type::CFrame => {}
>>>>>>> 7e143f5a
            Type::Enum => {}
            Type::Ref => {}
            Type::Vector3int16 => {}
            Type::NumberSequence => {}
            Type::ColorSequence => {}
            Type::NumberRange => {}
            Type::Rect => {}
            Type::PhysicalProperties => {}
            Type::Color3uint8 => {}
            Type::Int64 => match canonical_type {
                VariantType::Int64 => {
                    let mut values = vec![0; type_info.referents.len()];
                    chunk.read_interleaved_i64_array(&mut values)?;

                    for (value, referent) in values.into_iter().zip(&type_info.referents) {
                        let instance = self.instances_by_ref.get_mut(referent).unwrap();
                        let rbx_value = Variant::Int64(value);
                        instance
                            .properties
                            .push((canonical_name.clone(), rbx_value));
                    }
                }
                invalid_type => {
                    return Err(InnerError::PropTypeMismatch {
                        type_name: type_info.type_name.clone(),
                        prop_name,
                        valid_type_names: "Int64",
                        actual_type_name: format!("{:?}", invalid_type),
                    });
                }
            },
        }

        Ok(())
    }

    fn decode_prnt_chunk(&mut self, mut chunk: &[u8]) -> Result<(), InnerError> {
        let version = chunk.read_u8()?;

        if version != 0 {
            return Err(InnerError::UnknownChunkVersion {
                chunk_name: "PRNT",
                version,
            });
        }

        let number_objects = chunk.read_u32::<LittleEndian>()?;

        log::trace!("PRNT chunk ({} instances)", number_objects);

        let mut subjects = vec![0; number_objects as usize];
        let mut parents = vec![0; number_objects as usize];

        chunk.read_referent_array(&mut subjects)?;
        chunk.read_referent_array(&mut parents)?;

        for (id, parent_ref) in subjects.iter().copied().zip(parents.iter().copied()) {
            if parent_ref == -1 {
                self.root_instance_refs.push(id);
            } else {
                let instance = self.instances_by_ref.get_mut(&parent_ref).unwrap();
                instance.children.push(id);
            }
        }

        Ok(())
    }

    fn decode_end_chunk(&mut self, _chunk: &[u8]) -> Result<(), InnerError> {
        log::trace!("END chunk");

        // We don't do any validation on the END chunk. There's no useful
        // information for us here as it just signals that the file hasn't been
        // truncated.

        Ok(())
    }

    /// Combines together all the decoded information to build and emplace
    /// instances in our tree.
    fn construct_tree(&mut self) {
        log::trace!("Constructing tree from deserialized data");

        // Track all the instances we need to construct. Order of construction
        // is important to preserve for both determinism and sometimes
        // functionality of models we handle.
        let mut instances_to_construct = VecDeque::new();

        // Any instance with a parent of -1 will be at the top level of the
        // tree. Because of the way rbx_dom_weak generally works, we need to
        // start at the top of the tree to begin construction.
        let root_ref = self.tree.root_ref();
        for &referent in &self.root_instance_refs {
            instances_to_construct.push_back((referent, root_ref));
        }

        while let Some((referent, parent_ref)) = instances_to_construct.pop_front() {
            let id = self.construct_and_insert_instance(referent, parent_ref);

            if let Some(instance) = self.instances_by_ref.get(&referent) {
                for &referent in &instance.children {
                    instances_to_construct.push_back((referent, id));
                }
            }
        }
    }

    fn construct_and_insert_instance(&mut self, referent: i32, parent_ref: Ref) -> Ref {
        let instance = self.instances_by_ref.get_mut(&referent).unwrap();
        let type_info = &self.type_infos[&instance.type_id];

        let mut builder = InstanceBuilder::new(&type_info.type_name);

        for (prop_key, prop_value) in instance.properties.drain(..) {
            if prop_key.as_str() == "Name" {
                if let Variant::String(value) = prop_value {
                    builder = builder.with_name(value);
                } else {
                    panic!("Name property was defined as a non-string type.");
                }
            } else {
                builder = builder.with_property(prop_key, prop_value);
            }
        }

        // TODO: Look up default instance name from class descriptor and then
        // fall back to ClassName if the Name property or whole class descriptor
        // is unknown. This isn't super important since binary files with
        // instances that have no Name generally don't exist.

        self.tree.insert(parent_ref, builder)
    }

    fn finish(self) -> WeakDom {
        self.tree
    }
}

impl FileHeader {
    pub(crate) fn decode<R: Read>(mut source: R) -> Result<Self, InnerError> {
        let mut magic_header = [0; 8];
        source.read_exact(&mut magic_header)?;

        if magic_header != FILE_MAGIC_HEADER {
            return Err(InnerError::BadHeader);
        }

        let mut signature = [0; 6];
        source.read_exact(&mut signature)?;

        if signature != FILE_SIGNATURE {
            return Err(InnerError::BadHeader);
        }

        let version = source.read_u16::<LittleEndian>()?;

        if version != FILE_VERSION {
            return Err(InnerError::UnknownFileVersion { version });
        }

        let num_types = source.read_u32::<LittleEndian>()?;
        let num_instances = source.read_u32::<LittleEndian>()?;

        let mut reserved = [0; 8];
        source.read_exact(&mut reserved)?;

        if reserved != [0; 8] {
            return Err(InnerError::BadHeader);
        }

        Ok(Self {
            num_types,
            num_instances,
        })
    }
}<|MERGE_RESOLUTION|>--- conflicted
+++ resolved
@@ -7,14 +7,10 @@
 
 use byteorder::{LittleEndian, ReadBytesExt};
 use rbx_dom_weak::{
-<<<<<<< HEAD
     types::{
         Axes, CFrame, Color3, Faces, Matrix3, Ref, UDim, UDim2, Variant, VariantType, Vector2,
         Vector3,
     },
-=======
-    types::{Axes, Color3, Faces, Ref, UDim, UDim2, Variant, VariantType, Vector2, Vector3},
->>>>>>> 7e143f5a
     InstanceBuilder, WeakDom,
 };
 use rbx_reflection::DataType;
@@ -731,8 +727,36 @@
                     });
                 }
             },
-<<<<<<< HEAD
-            Type::Vector3 => {}
+            Type::Vector3 => match canonical_type {
+                VariantType::Vector3 => {
+                    let mut x = vec![0.0; type_info.referents.len()];
+                    let mut y = vec![0.0; type_info.referents.len()];
+                    let mut z = vec![0.0; type_info.referents.len()];
+
+                    chunk.read_interleaved_f32_array(&mut x)?;
+                    chunk.read_interleaved_f32_array(&mut y)?;
+                    chunk.read_interleaved_f32_array(&mut z)?;
+
+                    let values = x
+                        .into_iter()
+                        .zip(y)
+                        .zip(z)
+                        .map(|((x, y), z)| Variant::Vector3(Vector3::new(x, y, z)));
+
+                    for (value, referent) in values.zip(&type_info.referents) {
+                        let instance = self.instances_by_ref.get_mut(referent).unwrap();
+                        instance.properties.push((canonical_name.clone(), value));
+                    }
+                }
+                invalid_type => {
+                    return Err(InnerError::PropTypeMismatch {
+                        type_name: type_info.type_name.clone(),
+                        prop_name,
+                        valid_type_names: "Vector3",
+                        actual_type_name: format!("{:?}", invalid_type),
+                    });
+                }
+            },
             Type::CFrame => match canonical_type {
                 VariantType::CFrame => {
                     let referents = &type_info.referents;
@@ -775,13 +799,6 @@
                     let mut x = vec![0.0; referents.len()];
                     let mut y = vec![0.0; referents.len()];
                     let mut z = vec![0.0; referents.len()];
-=======
-            Type::Vector3 => match canonical_type {
-                VariantType::Vector3 => {
-                    let mut x = vec![0.0; type_info.referents.len()];
-                    let mut y = vec![0.0; type_info.referents.len()];
-                    let mut z = vec![0.0; type_info.referents.len()];
->>>>>>> 7e143f5a
 
                     chunk.read_interleaved_f32_array(&mut x)?;
                     chunk.read_interleaved_f32_array(&mut y)?;
@@ -791,7 +808,6 @@
                         .into_iter()
                         .zip(y)
                         .zip(z)
-<<<<<<< HEAD
                         .map(|((x, y), z)| Vector3::new(x, y, z))
                         .zip(rotations)
                         .map(|(position, rotation)| {
@@ -801,32 +817,17 @@
                     for (cframe, referent) in values.zip(referents) {
                         let instance = self.instances_by_ref.get_mut(referent).unwrap();
                         instance.properties.push((canonical_name.clone(), cframe))
-=======
-                        .map(|((x, y), z)| Variant::Vector3(Vector3::new(x, y, z)));
-
-                    for (value, referent) in values.zip(&type_info.referents) {
-                        let instance = self.instances_by_ref.get_mut(referent).unwrap();
-                        instance.properties.push((canonical_name.clone(), value));
->>>>>>> 7e143f5a
-                    }
-                }
-                invalid_type => {
-                    return Err(InnerError::PropTypeMismatch {
-                        type_name: type_info.type_name.clone(),
-                        prop_name,
-<<<<<<< HEAD
+                    }
+                }
+                invalid_type => {
+                    return Err(InnerError::PropTypeMismatch {
+                        type_name: type_info.type_name.clone(),
+                        prop_name,
                         valid_type_names: "CFrame",
-=======
-                        valid_type_names: "Vector3",
->>>>>>> 7e143f5a
-                        actual_type_name: format!("{:?}", invalid_type),
-                    });
-                }
-            },
-<<<<<<< HEAD
-=======
-            Type::CFrame => {}
->>>>>>> 7e143f5a
+                        actual_type_name: format!("{:?}", invalid_type),
+                    });
+                }
+            },
             Type::Enum => {}
             Type::Ref => {}
             Type::Vector3int16 => {}
