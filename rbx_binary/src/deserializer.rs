--- conflicted
+++ resolved
@@ -7,11 +7,7 @@
 
 use byteorder::{LittleEndian, ReadBytesExt};
 use rbx_dom_weak::{
-<<<<<<< HEAD
-    types::{Color3, Ref, UDim, Variant, VariantType, Vector2},
-=======
-    types::{Ref, UDim, UDim2, Variant, VariantType},
->>>>>>> d66088a8
+    types::{Color3, Ref, UDim, UDim2, Variant, VariantType, Vector2},
     InstanceBuilder, WeakDom,
 };
 use rbx_reflection::DataType;
