# Roblox Binary Model Format, Version 0
This is unofficial documentation for Roblox's binary model format. The binary model format is used for places (`.rbxl` files), models (`.rbxm` files), and many objects uploaded to Roblox's asset storage.

The binary model format intended to supersede Roblox's older [XML model format](xml.md).

This document is based on:
- [*ROBLOX File Format* by Gregory Comer](http://www.classy-studios.com/Downloads/RobloxFileSpec.pdf)
- [LibRbxl by Gregory Comer](https://github.com/GregoryComer/LibRbxl)
- [rbxfile by Anaminus](https://github.com/RobloxAPI/rbxfile)
- [Roblox-File-Format by CloneTrooper1019](https://github.com/CloneTrooper1019/Roblox-File-Format)
- Observing `rbxm` and `rbxl` output from Roblox Studio

## Contents
- [Document Conventions](#document-conventions)
- [File Structure](#file-structure)
- [File Header](#file-header)
- [Chunks](#chunks)
	- [`META` Chunk](#meta-chunk)
	- [`SSTR` Chunk](#sstr-chunk)
	- [`INST` Chunk](#inst-chunk)
	- [`PROP` Chunk](#prop-chunk)
	- [`PRNT` Chunk](#prnt-chunk)
	- [`END` Chunk](#end-chunk)
- [Data Types](#data-types)
	- [String](#string)
	- [Bool](#bool)
	- [Int32](#int32)
	- [Float32](#float32)
	- [Float64](#float64)
	- [UDim](#udim)
	- [UDim2](#udim2)
	- [Ray](#ray)
	- [Faces](#faces)
	- [Axes](#axes)
	- [BrickColor](#brickcolor)
	- [Color3](#color3)
	- [Vector2](#vector2)
	- [Vector3](#vector3)
	- [CFrame](#cframe)
	- [Enum](#enum)
	- [Referent](#referent)
	- [Vector3int16](#vector3int16)
	- [NumberSequence](#numbersequence)
	- [ColorSequence](#colorsequence)
	- [NumberRange](#numberrange)
	- [Rect](#rect)
	- [PhysicalProperties](#physicalproperties)
	- [Color3uint8](#color3uint8)
	- [Int64](#int64)
	- [SharedString](#sharedstring)
	- [OptionalCoordinateFrame](#optionalcoordinateframe)
<<<<<<< HEAD
	- [Font](#font)
=======
	- [UniqueId](#uniqueid)
>>>>>>> 3a3563ee
- [Data Storage Notes](#data-storage-notes)
	- [Integer Transformations](#integer-transformations)
	- [Byte Interleaving](#byte-interleaving)
	- [Roblox Float Format](#roblox-float-format)

## Document Conventions
This document assumes a basic understanding of Rust's conventions for numeric types. For example:

- `u16` is an unsigned 16-bit integer
- `i32` is a signed 32-bit integer

Integers are assumed to be little endian and 2's complement unless otherwise specified. The presence of big endian integers and integers with interesting transformations are explicitly noted.

The data contained in a chunk may be compressed. The term "chunk data" refers to the decompressed contents.

## File Structure
Binary model files consist of a short header, followed by a series of chunks. Each chunk has the same framing, enabling consumers to partialy decode a file.

1. File Header
2. Chunks
	1. Zero or one `META` chunks
	2. Zero or one `SSTR` chunks
	3. Zero or more `INST` chunk
	4. Zero or more `PROP` chunks
	5. One `PRNT` chunk
	6. One `END` chunk

## File Header
Every file starts with a 32 byte header.

| Field Name     | Format  | Value                                                                     |
|:---------------|:--------|:--------------------------------------------------------------------------|
| Magic Number   | 8 bytes | Always `<roblox!`                                                         |
| Signature      | 6 bytes | Always `89 ff 0d 0a 1a 0a`                                                |
| Version        | `u16`   | Always `0`                                                                |
| Class Count    | `i32`   | Number of distinct classes in the file (i.e. the number of `INST` chunks) |
| Instance Count | `i32`   | Number of instances in the file                                           |
| Reserved       | 8 bytes | Always `0`                                                                |

## Chunks
Every chunk starts with a 16 byte header followed by the chunk's data.

| Field Name          | Format  | Value                                             |
|:--------------------|:--------|:--------------------------------------------------|
| Chunk Name          | 4 bytes | The chunk's name, like `META` or `INST`           |
| Compressed Length   | `u32`   | Length of the chunk in bytes, if it is compressed |
| Uncompressed Length | `u32`   | Length of the chunk's data after decompression    |
| Reserved            | 4 bytes | Always `0`                                        |

If **Chunk Name** is less than four bytes, the remainder is filled with zeros.

If **Compressed Length** is zero, **Chunk Data** contains **Uncompressed Length** bytes of data for the chunk.

If **Compressed Length** is nonzero, **Chunk Data** contains an LZ4 compressed block. It is **Compressed Length** bytes long and will expand to **Uncompressed Length** bytes when decompressed.

When the **chunk data** is compressed, it is done so using the [LZ4](https://github.com/lz4/lz4) compression algorithm.

### `META` Chunk
The `META` chunk has this layout:

| Field Name                 | Format         | Value                                       |
|:---------------------------|:---------------|:--------------------------------------------|
| Number of Metadata Entries | `u32`          | The number of metadata entries in the chunk |
| Metadata Entries           | Array(Entries) | The actual metadata entries                 |

Each metadata entry has the following format:

| Field Name     | Format              | Value                                    |
|:---------------|:--------------------|:-----------------------------------------|
| Metadata Key   | [`String`](#string) | The metadata key, which should be unique |
| Metadata Value | [`String`](#string) | The value for this metadata key          |

The Metadata chunk (`META`) is a map of strings to strings. It represents metadata about the model, such as whether it was authored with `ExplicitAutoJoints` enabled.

There should be zero or one `META` chunks.

Observed metadata entries and their values:

- `ExplicitAutoJoints`: `true` or `false`

### `SSTR` Chunk
The `SSTR` chunk has this layout:

| Field Name          | Format                | Value                                        |
|:--------------------|:----------------------|:---------------------------------------------|
| Version             | `u32`                 | The version of the `SSTR` chunk (always `0`) |
| Shared String Count | `u32`                 | The number of SharedStrings in the chunk     |
| Strings             | Array(Shared Strings) | The actual shared string entries             |

A shared string entry looks like this:

| Field Name    | Format              | Value                                                                   |
|:--------------|:--------------------|:------------------------------------------------------------------------|
| MD5 Hash      | 16 bytes            | An [MD5](https://en.wikipedia.org/wiki/MD5) hash of the `Shared String` |
| Shared String | [`String`](#string) | The string that's used by a later `PROP` chunk                          |

The Shared String chunk (`SSTR`) is an array of strings. It's used to reduce the overall size of a file by allowing large strings to be reused in [`PROP`](#prop-chunk) chunks. The `MD5 Hash` isn't used by Roblox Studio when loading the file.

There should be zero or one `SSTR` chunks.

### `INST` Chunk
The `INST` chunk has this layout:

| Field Name      | Format                         | Value                                                                  |
|:----------------|:-------------------------------|:-----------------------------------------------------------------------|
| Class ID        | `u32`                          | An arbitrarily-chosen ID referring to a Roblox class                   |
| Class Name      | [`String`](#string)            | The class name, like `Folder` or `Part`                                |
| Object Format   | `u8`                           | `1` if the class is a service, otherwise `0`                           |
| Instance Count  | `u32`                          | The number of instances belonging to the class                         |
| Referents       | Array([`Referent`](#referent)) | The referents of instances belonging to the class                      |
| Service Markers | Array(`u8`)                    | `1` for each instance if the class is a service, otherwise not present |

There should be one `INST` chunk for each type of instance defined.

There are two forms of the `INST` chunk determined by the **Object Format** field:

- `0`: regular
- `1`: service

If the **Object Format** is **regular**, the service markers section will not be present.

If the **Object Format** is **service**, the service markers section contains `1` repeated for the number of instances of that type in the file. If this field is not set, Roblox may create duplicate copies of services, like in [rojo-rbx/rbx-dom#11](https://github.com/rojo-rbx/rbx-dom/issues/11).

**Class ID** must be unique and ideally sorted monotonically among all `INST` chunks. It's used later in the file to refer to this type.

**Class Name** should match the `ClassName` specified on an instance in Roblox.

The length of **Referents** must equal **Instance Count**.

### `PROP` Chunk
The `PROP` chunk has this layout:

| Field Name    | Format              | Value                                                    |
|:--------------|:--------------------|:---------------------------------------------------------|
| Class ID      | `u32`               | The class ID assigned in the `INST` chunk                |
| Property Name | [`String`](#string) | The name of the property, like `CFrame`                  |
| Type ID       | `u8`                | The [Data Type](#data-types) of the property             |
| Values        | Array(Value)        | A list of values whose type is determined by **Type ID** |

The property chunk (`PROP`) defines a single property for a single instance type.

There should be one `PROP` chunk per property per instance type.

Because of the shape of this chunk, every instance of a given class must have the same properties specified with the same times. Put another way, if an instance in the file defines a property, all other instances of the same class must also specify that property!

**Class ID** defines the class that this property applies to as defined in a preceding `INST` chunk.

**Property Name** defines the serializable name of the property. Note that this is not necessarily the same as the name reflected to Lua, which is sometimes referred to as the _canonical name_.

**Type ID** corresponds to a [Data Type's](#data-types) **Type ID**.

**Values** contains an array of values whose type is determined by **Type ID** and whose length is equal to the number of instances belonging to **Class ID**.

### `PRNT` Chunk
The `PRNT` chunk has this layout:

| Field Name       | Format                         | Value                                       |
|:-----------------|:-------------------------------|:--------------------------------------------|
| Version          | `u8`                           | Always `0`                                  |
| Instance Count   | `u32`                          | Number of instances described in this chunk |
| Child Referents  | Array([`Referent`](#referent)) | Referents of child instances                |
| Parent Referents | Array([`Referent`](#referent)) | Referents of parent instances               |

The parent chunk (`PRNT`) defines the hierarchy relationship between every instance in the file.

There should be exactly one `PRNT` chunk.

**Version** field should currently always be zero.

**Instance Count** should be equal to the number of instances in the file header chunk, since each object should have a parent.

**Child Referents** and **Parent Referents** should both have length equal to **Instance Count**. The parent of the ID at position *N* in **Child Referents** is a child of the ID at position *N* in **Parent Referents**.

A null parent referent (`-1`) indicates that the object is a root instance. In a place, that means the object is a child of `DataModel`. In a model, that means the object should be placed directly under the object the model is being inserted into.

### `END` Chunk
The `END` chunk has this layout:

| Field Name  | Format  | Value              |
|:------------|:--------|:-------------------|
| Magic Value | 9 bytes | Always `</roblox>` |

The ending chunk (`END`) signifies the end of the file.

The `END` chunk must not be compressed. It is used as a rough form of file validation when uploading places to the Roblox website.

## Data Types

### String
**Type ID `0x01`**

The `String` type is stored as a length-prefixed sequence of bytes. The length is stored as an untransformed 32-bit integer. `String` values are UTF-8 encoded.

| Field Name | Format       | Value                                    |
|:-----------|:-------------|:-----------------------------------------|
| Length     | `u32`        | The length of the string                 |
| Data       | Array(Bytes) | The actual bytes that make up the string |

When an array of `String` values is present, they are stored in sequence without any modification.

### Bool
**Type ID `0x02`**

The `Bool` type is stored as a single byte. If the byte is `0x00`, the bool is `false`. If it is `0x01`, it is `true`.

When an array of `Bool` values is present, they are stored in sequence.

### Int32
**Type ID `0x03`**

The `Int32` type is stored as a big-endian [transformed 32-bit integer](#integer-transformations).

When an array of `Int32` values is present, the bytes of the integers are subject to [byte interleaving](#byte-interleaving).

### Float32
**Type ID `0x04`**

The `Float32` type is stored using the [Roblox float format](#roblox-float-format) and is big-endian. This datatype is also called `float` or `single`.

When an array of `Float32` values is present, the bytes of the floats are subject to [byte interleaving](#byte-interleaving).

### Float64
**Type ID `0x05`**

The `Float64` type is stored using the [IEEE-754 format](https://en.wikipedia.org/wiki/Double-precision_floating-point_format) and is little-endian. This datatype is also called `double`.

When an array of `Float64` values is present, they are in sequence with no transformations.

### UDim
**Type ID `0x06`**

The `UDim` type is stored as a struct composed of a [`Float32`](#float32) and an [`Int32`](#int32):

| Field Name | Format                | Value                                |
|:-----------|:----------------------|:-------------------------------------|
| Scale      | [`Float32`](#float32) | The `Scale` component of the `UDim`  |
| Offset     | [`Int32`](#int32)     | The `Offset` component of the `UDim` |

When an array of `UDim` values is present, the bytes of each individual components are stored as arrays, meaning their bytes are subject to [byte interleaving](#byte-interleaving).

Two `UDim` values `{1, 2}` and `{3, 4}` look like this: `7f 80 00 80 00 00 00 00 00 00 00 00 00 00 04 08`.

The first 8 bytes (`7f 80 00 80 00 00 00 00`) represent the Scale values of the `UDim` values. The latter 8 bytes (`00 00 00 00 00 00 04 08`) represent the Offset values. From there, the values are paired off, so that the first value in each array make up the components of the first `UDim`, and so on.

### UDim2
**Type ID `0x07`**

The `UDim2` type is a struct composed of two `UDim` values, one for each axis:

| Field Name | Format          | Value                            |
|:-----------|:----------------|:---------------------------------|
| X          | [`UDim`](#udim) | The `X` component of the `UDim2` |
| Y          | [`UDim`](#udim) | The `Y` component of the `UDim2` |

`UDim2` is stored as four arrays of component values in the order `X.Scale`, `Y.Scale`, `X.Offset`, `Y.Offset`. Each array is separately [byte interleaved](#byte-interleaving).

An encoded `UDim2` with value `{0.75, -30, -1.5, 60}` looks like this: `7e 80 00 00 7f 80 00 01 00 00 00 3b 00 00 00 78`.

### Ray
**Type ID `0x08`**

The `Ray` type is a struct composed of six little-endian `f32` values, making up the components of the `Origin` and then the `Direction` of the `Ray`:

| Field Name  | Format | Value                                             |
|:------------|:-------|:--------------------------------------------------|
| Origin X    | `f32`  | The `X` component of the `Origin` of the `Ray`    |
| Origin Y    | `f32`  | The `Y` component of the `Origin` of the `Ray`    |
| Origin Z    | `f32`  | The `Z` component of the `Origin` of the `Ray`    |
| Direction X | `f32`  | The `X` component of the `Direction` of the `Ray` |
| Direction Y | `f32`  | The `Y` component of the `Direction` of the `Ray` |
| Direction Z | `f32`  | The `Z` component of the `Direction` of the `Ray` |

The components are stored in order without any additional transformations. When an array of `Ray` values is present, they're stored in order but otherwise without transformation.

### Faces
**Type ID `0x09`**

The `Faces` type is a single byte used as a bit field. The low 6 bits represent the `Front`, `Bottom`, `Left`, `Back`, `Top`, and `Right` faces, in that order. The remaining two bits have no meaning. `Faces` is stored as an array of bytes with no transformations or interleaving.

Three encoded `Faces` with values `Front`, `Back, Top` and `Bottom, Left, Right` looks like this: `01 18 26`.

### Axes
**Type ID `0x0a`**

The `Axes` type is a single byte used as a bit field. The low three bits represent the `X`, `Y`, and `Z` axes, in that order. The remaining five bits have no meaning. `Axes` is stored as an array of bytes with no transformations or interleaving.

Three encoded `Axes` with values `X`, `X Y`, and `X Z` look like this: `01 03 05`.

### BrickColor
**Type ID `0x0b`**

The `BrickColor` type is a single untransformed big-endian `u32` that represents the `Number` of a `BrickColor`. When an array of `BrickColor` values is present, the Numbers are [byte interleaved](#byte-interleaving) but otherwise are unchanged.

As an example, three encoded `BrickColor` values `Really red (1004)`, `Bright green (37)`, and `Really blue (1010)` look like this: `00 00 00 00 00 00 03 00 03 EC 25 F2`.

### Color3
**Type ID `0x0c`**

The `Color3` type is a struct composed of three `Float32` values:

| Field Name | Format                | Value                             |
|:-----------|:----------------------|:----------------------------------|
| R          | [`Float32`](#float32) | The `R` component of the `Color3` |
| G          | [`Float32`](#float32) | The `G` component of the `Color3` |
| B          | [`Float32`](#float32) | The `B` component of the `Color3` |

`Color3` is stored as three arrays of components in the order `R`, `G`, `B`. Each array is separately [byte interleaved](#byte-interleaving).

An encoded `Color3` with RGB value `255, 180, 20` looks like this: `7f 00 00 00 7e 69 69 6a 7b 41 41 42`.

### Vector2
**Type ID `0x0d`**

The `Vector2` type is a struct composed of two `Float32` values:

| Field Name | Format                | Value                              |
|:-----------|:----------------------|:-----------------------------------|
| X          | [`Float32`](#float32) | The `X` component of the `Vector2` |
| Y          | [`Float32`](#float32) | The `Y` component of the `Vector2` |

`Vector2` is stored as two arrays of components in the order `X`, `Y`. Each array is separately [byte interleaved](#byte-interleaving).

Two encoded `Vector2` values `-100.80, 200.55`, `200.55, -100.80` look like this: `85 86 93 91 33 19 35 9a 86 85 91 93 19 33 9a 35`

### Vector3
**Type ID `0x0e`**

The `Vector3` type is a struct composed of three `Float32` values:

| Field Name | Format                | Value                              |
|:-----------|:----------------------|:-----------------------------------|
| X          | [`Float32`](#float32) | The `X` component of the `Vector3` |
| Y          | [`Float32`](#float32) | The `Y` component of the `Vector3` |
| Z          | [`Float32`](#float32) | The `Z` component of the `Vector3` |

`Vector3` is stored as three arrays of components in the order `X`, `Y`, `Z`. Each array is separately [byte interleaved](#byte-interleaving).

Two encoded `Vector3` values `1, 2, 3` and `-1, -2, -3` look like this: `7F 7F 00 00 00 00 00 01 80 80 00 00 00 00 00 01 80 80 80 80 00 00 00 01`.

### CFrame
**Type ID `0x10`**

The `CFrame` type is more complicated than other types. To save space, there are 24 special cases where only the `CFrame`'s position is saved. The special case's ID is written as a single byte.

If the byte is `00`, a `CFrame` looks like this:

| Field Name  | Format                  | Value                                                                                                        |
|:------------|:------------------------|:-------------------------------------------------------------------------------------------------------------|
| ID          | `u8`                    | Always `00` in this case.                                                                                    |
| Orientation | Array of 9 `f32` values | The rotation matrix of the `CFrame`. It represents the RightVector, UpVector, and LookVector, in that order. |
| Position    | [`Vector3`](#vector3)   | The position of the `CFrame`.                                                                                |

In this case, the `Orientation` field is stored as nine untransformed [IEEE-754 standard](https://en.wikipedia.org/wiki/Single-precision_floating-point_format) 32-bit floats.

If the `ID` is **not** `00`, it will be a value from the following table. In this case, the `Orientation` field isn't present and is instead equivalent to the angles paired with the `ID` in the table. Rotations in this table are in degrees and are applied in the order `Y -> X -> Z`.

| ID   | Rotation       | ID   | Rotation       |
|:-----|:---------------|:-----|:---------------|
| `02` | (0, 0, 0)      | `14` | (0, 180, 0)    |
| `03` | (90, 0, 0)     | `15` | (-90, -180, 0) |
| `05` | (0, 180, 180)  | `17` | (0, 0, 180)    |
| `06` | (-90, 0, 0)    | `18` | (90, 180, 0)   |
| `07` | (0, 180, 90)   | `19` | (0, 0, -90)    |
| `09` | (0, 90, 90)    | `1b` | (0, -90, -90)  |
| `0a` | (0, 0, 90)     | `1c` | (0, -180, -90) |
| `0c` | (0, -90, 90)   | `1e` | (0, 90, -90)   |
| `0d` | (-90, -90, 0)  | `1f` | (90, 90, 0)    |
| `0e` | (0, -90, 0)    | `20` | (0, 90, 0)     |
| `10` | (90, -90, 0)   | `22` | (-90, 90, 0)   |
| `11` | (0, 90, 180)   | `23` | (0, -90, 180)  |

When an array of `CFrame` values is present, for each value the `ID` is stored followed by the `Rotation` field if it's present. Then, an array of [`Vector3`](#vector3) values that represent the `Position` field of each `CFrame`.

Two `CFrame` values with the components `CFrame.new(1, 2, 3)` and `CFrame.new(4, 5, 6)*CFrame.Angles(7, 8, 9)` are stored as `02 00 4B C0 07 3E 08 9C 75 3D 95 46 7D 3F 1D 25 90 BE 58 6C 74 BF 84 C5 C3 3D 1E 4A 73 3F 6F 19 95 BE 9F A6 E0 BD 7F 81 00 00 00 00 00 00 80 7F 00 22 00 D4 00 B2 80 81 80 80 00 00 00 00`.

The first part (the `ID` and `Rotation` array) is: `02 00 4B C0 07 3E 08 9C 75 3D 95 46 7D 3F 1D 25 90 BE 58 6C 74 BF 84 C5 C3 3D 1E 4A 73 3F 6F 19 95 BE 9F A6 E0 BD`, which is an split into `02` and `00 4B C0 07 3E 08 9C 75 3D 95 46 7D 3F 1D 25 90 BE 58 6C 74 BF 84 C5 C3 3D 1E 4A 73 3F 6F 19 95 BE 9F A6 E0 BD`.

The second part (the `Position` array) is: `7F 81 00 00 00 00 00 00 80 7F 00 22 00 D4 00 B2 80 81 80 80 00 00 00 00`.

### Enum
**Type ID `0x12`**

The `Enum` type is an unsigned 32-bit integer. It is stored as big endian and is subject to [byte interleaving](#byte-interleaving).

### Referent
**Type ID `0x13`**
The `Referent` type represents a specific Instance in the file and is stored as an [`Int32`](#int32). After untransforming a `Referent`, a value of `-1` represents the so-called 'null referent'. In a `PROP` chunk, a null referent represents a property with no set value: for example, the default value of `ObjectValue.Value`.

An array of `Referent` values is stored as an array of `Int32` values, and as a result they are subject to [byte interleaving](#byte-interleaving). When reading an array of `Referent` values, they must be read accumulatively. That is to say that the 'actual' value of the `Referent` is the value of the read value plus the preceding one.

Without accumulation, `Referent` values read from a file may look like this. This is **incorrect**:

| Referent 1 | Referent 2 | Referent 3 | Referent 4 | Referent 5 | Referent 6 |
|:----------:|:----------:|:----------:|:----------:|:----------:|:----------:|
| 1619       | 1          | 4          | 2          | 3          | 5          |

The **correct** interpretation of this data, with accumulation, is:

| Referent 1 | Referent 2 | Referent 3 | Referent 4 | Referent 5 | Referent 6 |
|:----------:|:----------:|:----------:|:----------:|:----------:|:----------:|
| 1619       | 1620       | 1624       | 1626       | 1629       | 1634       |

### Vector3int16
**Type ID `0x14`**

The `Vector3int16` type is stored as three little-endian `i16` values:

| Field Name | Format | Value                                   |
|:-----------|:-------|:----------------------------------------|
| X          | `i16`  | The `X` component of the `Vector3int16` |
| Y          | `i16`  | The `Y` component of the `Vector3int16` |
| Z          | `i16`  | The `Z` component of the `Vector3int16` |

Multiple `Vector3int16` values are stored in sequence without any transformations or interleaving. Two `Vector3int16` values `1, 2, 3` and `-1, -2, -3` are stored like this: `00 01 00 02 00 03 FF FF FE FF FD FF`.

### NumberSequence
**Type ID `0x15`**

The `NumberSequence` type is stored as a `u32` indicating how many `NumberSequenceKeypoint` values are in the sequence followed by an array of `NumberSequenceKeypoint` values:

| Field Name     | Format                          | Value                                   |
|:---------------|:--------------------------------|:----------------------------------------|
| Keypoint count | `u32`                           | The number of keypoints in the sequence |
| Keypoints      | Array(`NumberSequenceKeypoint`) | The data for the keypoints              |

`NumberSequenceKeypoint` is a struct composed of the following fields:

| Field Name | Format | Value                         |
|:-----------|:-------|:------------------------------|
| Time       | `f32`  | The time for the keypoint     |
| Value      | `f32`  | The value of the keypoint     |
| Envelope   | `f32`  | The envelope for the keypoint |

When multiple `NumberSequence` values are present, they are stored in sequence with no transformation or interleaving. Two `NumberSequence` values

```lua
NumberSequence.new(
	NumberSequenceKeypoint.new(0, 0),
	NumberSequenceKeypoint.new(0.5, 1),
	NumberSequenceKeypoint.new(1, 1, 0.5)
)
```

```lua
NumberSequence.new(
	NumberSequenceKeypoint.new(0, 1),
	NumberSequenceKeypoint.new(0.5, 0.5, 0.5),
	NumberSequenceKeypoint.new(1, 0.5)
)
```

look like this: `03 00 00 00 00 00 00 00 00 00 00 00 00 00 00 00 00 00 00 3f 00 00 80 3f 00 00 00 00 00 00 80 3f 00 00 80 3f 00 00 00 3f 03 00 00 00 00 00 00 00 00 00 80 3f 00 00 00 00 00 00 00 3f 00 00 00 3f 00 00 00 3f 00 00 80 3f 00 00 00 3f 00 00 00 00`

### ColorSequence
**Type ID `0x16`**

The `ColorSequence` type is stored as a `u32` indicating how many `ColorSequenceKeypoint` values are in the `ColorSequence` followed by an array of `ColorSequenceKeypoint` values:

| Field Name     | Format                         | Value                                   |
|:---------------|:-------------------------------|:----------------------------------------|
| Keypoint count | `u32`                          | The number of keypoints in the sequence |
| Keypoints      | Array(`ColorSequenceKeypoint`) | The data for each keypoint              |

`ColorSequenceKeypoint` is a struct composed of the following fields:

| Field Name        | Format | Value                                              |
|:------------------|:-------|:---------------------------------------------------|
| Time              | `f32`  | The time value of the `ColorSequenceKeypoint`      |
| R                 | `f32`  | The red component of the keypoint's color value.   |
| G                 | `f32`  | The green component of the keypoint's color value. |
| B                 | `f32`  | The blue component of the keypoint's color value.  |
| Envelope (unused) | `f32`  | n/a; serialized, but not used                      |

When multiple `ColorSequence` values are present, they are stored in sequence with no transformation or interleaving. Two `ColorSequence` values

```lua
ColorSequence.new(
	ColorSequenceKeypoint.new(0, Color3.FromRGB(255, 255, 255)),
	ColorSequenceKeypoint.new(0.5, Color3.FromRGB(0, 0, 0)),
	ColorSequenceKeypoint.new(1, Color3.FromRGB(255, 255, 255))
)
```

```lua
ColorSequence.new(
	ColorSequenceKeypoint.new(0, Color3.FromRGB(255, 0, 0)),
	ColorSequenceKeypoint.new(0.5, Color3.FromRGB(0, 255, 0))
	ColorSequenceKeypoint.new(1, Color3.FromRGB(0, 0, 255))
)
```

look like this: `03 00 00 00 00 00 00 00 00 00 80 3f 00 00 80 3f 00 00 80 3f 00 00 00 00 00 00 00 3f 00 00 00 00 00 00 00 00 00 00 00 00 00 00 00 00 00 00 80 3f 00 00 80 3f 00 00 80 3f 00 00 80 3f 00 00 00 00 03 00 00 00 00 00 00 00 00 00 80 3f 00 00 00 00 00 00 00 00 00 00 00 00 00 00 00 3f 00 00 00 00 00 00 80 3f 00 00 00 00 00 00 00 00 00 00 80 3f 00 00 00 00 00 00 00 00 00 00 80 3f 00 00 00 00`.

### NumberRange
**Type ID `0x17`**

The `NumberRange` type is stored as two little-endian floats:

| Field Name | Format | Value                          |
|:-----------|:-------|:-------------------------------|
| Min        | `f32`  | The minimum value of the range |
| Max        | `f32`  | The maximum value of the range |

Multiple `NumberRange` values are stored in sequence with no transformation or interleaving. Two `NumberRange` values `NumberRange.new(0, 0.5)` and `NumberRange.new(0.5, 1)` look like this: `00 00 00 00 00 00 00 3f 00 00 00 3f 00 00 80 3f`.

### Rect
**Type ID `0x18`**

The `Rect` type is a struct composed of two `Vector2` values:

| Field Name | Format                | Value                           |
|:-----------|:----------------------|:--------------------------------|
| Min        | [`Vector2`](#vector2) | The minimum value of the `Rect` |
| Max        | [`Vector2`](#vector2) | The maximum value of the `Rect` |

`Rect` is stored as four arrays of [`Float32`](#float32)s in the order `Min.X`, `Min.Y`, `Max.X`, `Max.Y`. Each array is subject to [byte interleaving](#byte-interleaving).

Two encoded `Rect` values with values `Rect.new(-1, -10, 8, 9)` and `Rect.new(0, 1, 5, 6)` look like this: `7f 00 00 00 00 00 01 00 82 7f 40 00 00 00 01 00 82 81 00 40 00 00 00 00 82 81 20 80 00 00 00 00`.

### PhysicalProperties
**Type ID `0x19`**

The `PhysicalProperties` type contains a flag which may be followed by a `CustomPhysicalProperties` value. `CustomPhysicalProperties` is a struct composed of five `f32` values:

| Field Name       | Format | Value                                                        |
|:-----------------|:-------|:-------------------------------------------------------------|
| Density          | `f32`  | The density set for the custom physical properties           |
| Friction         | `f32`  | The friction set for the custom physical properties          |
| Elasticity       | `f32`  | The elasticity set for the custom physical properties        |
| FrictionWeight   | `f32`  | The friction weight set for the custom physical properties   |
| ElasticityWeight | `f32`  | The elasticity weight set for the custom physical properties |

If there is no `CustomPhysicalProperties` value, a `PhysicalProperties` is stored as a single byte of value `0`. Otherwise, it is stored as a byte of value `1` immediately followed by a `CustomPhysicalProperties` stored as little-endian floats (in the same order as the above table). When there are multiple `PhysicalProperties` present, they are stored in sequence with no transformations or interleaving.

A default `PhysicalProperties` (i.e. no custom properties set) followed by a `PhysicalProperties` of value `PhysicalProperties.new(0.7, 0.3, 0.5, 1, 1)` looks like this: `00 01 33 33 33 3f 9a 99 99 3e 00 00 00 3f 00 00 80 3f 00 00 80 3f`.

### Color3uint8
**Type ID `0x1a`**

The `Color3uint8` type is a struct made up of three bytes, one for each component:

| Field Name | Format | Value                                  |
|:-----------|:-------|:---------------------------------------|
| R          | `u8`   | The `R` component of the `Color3uint8` |
| G          | `u8`   | The `G` component of the `Color3uint8` |
| B          | `u8`   | The `B` component of the `Color3uint8` |

`Color3uint8` is stored as three consecutive arrays of components in the order `R`, `G`, `B`. It is not subject to any transformation or byte interleaving.

Two `Color3uint8` values with the values `0, 255, 255` and `63, 0, 127`, respectively, look like this: `00 3f ff 00 ff 7f`.

### Int64
**Type ID `0x1b`**

The `Int64` type is stored as a big-endian [transformed 64-bit integer](#integer-transformations).

When an array of `Int64` values is present, the bytes of the integers are subject to [byte interleaving](#byte-interleaving).

### SharedString
**Type ID `0x1c`**

`SharedString` values are stored as an [Interleaved Array](#byte-interleaving) of `u32` values that represent indices in the [`SSTR`](#sstr-chunk) string array.

### OptionalCoordinateFrame
**Type ID `0x1e`**

`OptionalCoordinateFrame` is stored the same way as [`CFrame`](#cframe), but with a couple interesting differences:
* Immediately following the type ID for `OptionalCoordinateFrame` is the type ID for `CFrame` (`10`);
* At the end of the chunk there is an array of `Bool` values (preceded by the respective type ID, `02`) that indicates which `OptionalCoordinateFrame` values have a value.

An `OptionalCoordinateFrame` with value `CFrame.new(0, 0, 1, 0, -1, 0, 1, 0, 0, 0, 0, 1)` followed by an `OptionalCoordinateFrame` with no value looks like this: `10 0a 02 00 00 00 00 00 00 00 00 00 00 00 00 00 00 00 00 7f 00 00 00 00 00 00 00 02 01 00`. Note that the valueless `OptionalCoordinateFrame` is written as the identity `CFrame` with its corresponding boolean `00` codifying its valuelessness.

<<<<<<< HEAD
### Font
**Type ID `0x20`**

The `Font` type is a struct composed of two `String` values, a `u8`, and a `u16`:

| Field Name   | Format              | Value                           |
| :----------- | :------------------ | :------------------------------ |
| Family       | [`String`](#string) | The font family content url     |
| Weight       | `u16`               | The weight of the font          |
| Style        | `u8`                | The style of the font           |
| CachedFaceId | [`String`](#string) | The cached content url of the ttf file |

The `Weight` and `Style` fields are stored as little-endian unsigned integers. These are usually treated like enums, and to assign them in Roblox Studio an Enum is used. Interestingly, the `Weight` is _always_ stored as a number in binary and xml, but `Style` is stored as a number in binary and as text in xml.

The `CachedFaceId` field is always present, but is allows to be an empty string (a string of length 0). When represented in xml, this property will be omitted if it is an empty string. This property is not visible via any user APIs in Roblox Studio.
=======
### UniqueId
**Type ID `0x1f`**

`UniqueId` is represented as a struct of three numbers in the following order:

| Field Name | Format | Value                                                                                  |
|:-----------|:-------|:---------------------------------------------------------------------------------------|
| Index      | `u32`  | A sequential value that's incremented when a new `UniqueId` is generated               |
| Time       | `u32`  | The number of seconds since 01-01-2021                                                 |
| Random     | `i64`  | A psuedo-random number that's generated semiregularly when initializing a `UniqueId`   |

This struct is stored in the order as written above with no modifications in the binary format.

When interacting with the XML format, care must be taken because `UniqueId` is stored in a different order and the `Random` field is modified slightly. For more information, see the relevant documentation in the [XML file spec](xml.md).

When an array of `UniqueId` values is present, the bytes are subject to [byte interleaving](#byte-interleaving).

>>>>>>> 3a3563ee

## Data Storage Notes

### Integer Transformations
Some integers may be subject to a transformation to make them more compressable.

To transform an integer: if `x` greater than or equal to zero, transform it with `2 * x`. Otherwise, use `2 * |x| - 1`. In most compilers this is equivalent to `(x << 1) ^ (x >> 31)` for 32-bit integers. For 64-bit integers, the same format is used but with `63` instead of `31`.

To untransform one: if `x` is divisible by 2, untransform it with `x / 2`. Otherwise, use `-(x + 1) / 2`. This is equivalent to `(x >> 1) ^ -(x & 1)`.

Untransforming with bitwise operators requires casting to an unsigned integer in some cases because `x >> 1` will result in a negative number if `x` is negative.

### Byte Interleaving
When stored as arrays, some data types have their bytes interleaved to help with compression. Cases where byte interleaving is present are explicitly noted.

When the bytes of an array are interleaved, they're stored with the first bytes all in sequence, then the second bytes, then the third, and so on. As an example, the sequence `A0 A1 B0 B1 C0 C1` is stored as `A0 B0 C0 A1 B1 C1`.

Viewed another way, it means that the bytes are effectively stored in 'columns' rather than 'rows'. If an array of four 32-bit integers were viewed as a 4x4 matrix, for example, it would normally look like this:

|       | Column 1 | Column 2 | Column 3 | Column 4 |
|:-----:|:--------:|:--------:|:--------:|:--------:|
| Row 1 | `A0`     | `A1`     | `A2`     | `A3`     |
| Row 2 | `B0`     | `B1`     | `B2`     | `B3`     |
| Row 3 | `C0`     | `C1`     | `C2`     | `C3`     |
| Row 4 | `D0`     | `D1`     | `D2`     | `D3`     |

When interleaved, the same array would instead look like this:

|       | Column 1 | Column 2 | Column 3 | Column 4 |
|:-----:|:--------:|:--------:|:--------:|:--------:|
| Row 1 | `A0`     | `B0`     | `C0`     | `D0`     |
| Row 2 | `A1`     | `B1`     | `C1`     | `D1`     |
| Row 3 | `A2`     | `B2`     | `C2`     | `D2`     |
| Row 4 | `A3`     | `B3`     | `C3`     | `D3`     |

### Roblox Float Format
Some data types do not follow the [IEEE-754 standard](https://en.wikipedia.org/wiki/Single-precision_floating-point_format) format for 32-bit floating point numbers. Instead, they use a proprietary format where the sign bit is after the mantissa.

| Format   | Bit Layout                            |
|:---------|:--------------------------------------|
| Standard | `seeeeeee emmmmmmm mmmmmmmm mmmmmmmm` |
| Roblox   | `eeeeeeee mmmmmmmm mmmmmmmm mmmmmmms` |

Where `s` is the sign bit, `e` is an exponent bit, and `m` is a mantissa bit.

As a practical example, below is a comparison of how `-0.15625` is stored:

| Format   | Binary View                           | Byte View     |
|:---------|:--------------------------------------|:--------------|
| Standard | `10111110 00100000 00000000 00000000` | `be 20 00 00` |
| Roblox   | `01111100 01000000 00000000 00000001` | `7c 40 00 01` |<|MERGE_RESOLUTION|>--- conflicted
+++ resolved
@@ -49,11 +49,8 @@
 	- [Int64](#int64)
 	- [SharedString](#sharedstring)
 	- [OptionalCoordinateFrame](#optionalcoordinateframe)
-<<<<<<< HEAD
+	- [UniqueId](#uniqueid)
 	- [Font](#font)
-=======
-	- [UniqueId](#uniqueid)
->>>>>>> 3a3563ee
 - [Data Storage Notes](#data-storage-notes)
 	- [Integer Transformations](#integer-transformations)
 	- [Byte Interleaving](#byte-interleaving)
@@ -626,7 +623,23 @@
 
 An `OptionalCoordinateFrame` with value `CFrame.new(0, 0, 1, 0, -1, 0, 1, 0, 0, 0, 0, 1)` followed by an `OptionalCoordinateFrame` with no value looks like this: `10 0a 02 00 00 00 00 00 00 00 00 00 00 00 00 00 00 00 00 7f 00 00 00 00 00 00 00 02 01 00`. Note that the valueless `OptionalCoordinateFrame` is written as the identity `CFrame` with its corresponding boolean `00` codifying its valuelessness.
 
-<<<<<<< HEAD
+### UniqueId
+**Type ID `0x1f`**
+
+`UniqueId` is represented as a struct of three numbers in the following order:
+
+| Field Name | Format | Value                                                                                  |
+|:-----------|:-------|:---------------------------------------------------------------------------------------|
+| Index      | `u32`  | A sequential value that's incremented when a new `UniqueId` is generated               |
+| Time       | `u32`  | The number of seconds since 01-01-2021                                                 |
+| Random     | `i64`  | A psuedo-random number that's generated semiregularly when initializing a `UniqueId`   |
+
+This struct is stored in the order as written above with no modifications in the binary format.
+
+When interacting with the XML format, care must be taken because `UniqueId` is stored in a different order and the `Random` field is modified slightly. For more information, see the relevant documentation in the [XML file spec](xml.md).
+
+When an array of `UniqueId` values is present, the bytes are subject to [byte interleaving](#byte-interleaving).
+
 ### Font
 **Type ID `0x20`**
 
@@ -642,25 +655,6 @@
 The `Weight` and `Style` fields are stored as little-endian unsigned integers. These are usually treated like enums, and to assign them in Roblox Studio an Enum is used. Interestingly, the `Weight` is _always_ stored as a number in binary and xml, but `Style` is stored as a number in binary and as text in xml.
 
 The `CachedFaceId` field is always present, but is allows to be an empty string (a string of length 0). When represented in xml, this property will be omitted if it is an empty string. This property is not visible via any user APIs in Roblox Studio.
-=======
-### UniqueId
-**Type ID `0x1f`**
-
-`UniqueId` is represented as a struct of three numbers in the following order:
-
-| Field Name | Format | Value                                                                                  |
-|:-----------|:-------|:---------------------------------------------------------------------------------------|
-| Index      | `u32`  | A sequential value that's incremented when a new `UniqueId` is generated               |
-| Time       | `u32`  | The number of seconds since 01-01-2021                                                 |
-| Random     | `i64`  | A psuedo-random number that's generated semiregularly when initializing a `UniqueId`   |
-
-This struct is stored in the order as written above with no modifications in the binary format.
-
-When interacting with the XML format, care must be taken because `UniqueId` is stored in a different order and the `Random` field is modified slightly. For more information, see the relevant documentation in the [XML file spec](xml.md).
-
-When an array of `UniqueId` values is present, the bytes are subject to [byte interleaving](#byte-interleaving).
-
->>>>>>> 3a3563ee
 
 ## Data Storage Notes
 
